from PyQt5.QtWidgets import QMessageBox
import traceback
import sys
from PyQt5.QtWidgets import QApplication


class BadgerError(Exception):
    def __init__(self, message="", detailed_text=None):
<<<<<<< HEAD
=======
        if QApplication.instance() is None:
            self.app = QApplication([])
        else:
            self.app = QApplication.instance()

>>>>>>> c8e46336
        if detailed_text is None:
            detailed_text = self.capture_traceback_or_stack()

        super().__init__(message)
        self.detailed_text = detailed_text
        self.show_message_box()

    def show_message_box(self):
        """
        Method to create and display a popup window with the error message.
        """
        from badger.gui.default.windows.expandable_message_box import (
            ExpandableMessageBox,
        )

        error_message = str(self)
        dialog = ExpandableMessageBox(
            text=error_message, detailedText=self.detailed_text
        )
        dialog.setIcon(QMessageBox.Critical)
        dialog.exec_()

    def capture_traceback_or_stack(self):
        """
        Captures the current traceback if an exception is active, otherwise captures the call stack.
        """
        exc_type, exc_value, exc_traceback = sys.exc_info()
        if exc_traceback:
            return "".join(
                traceback.format_exception(exc_type, exc_value, exc_traceback)
            )
        else:
            return "".join(traceback.format_stack())


class BadgerConfigError(BadgerError):
    pass


class VariableRangeError(BadgerError):
    pass


class BadgerNotImplementedError(BadgerError):
    pass


class BadgerDBError(BadgerError):
    pass


class BadgerEnvVarError(BadgerError):
    pass


class BadgerEnvObsError(BadgerError):
    pass


class BadgerNoInterfaceError(BadgerError):
    def __init__(self, detailed_text=None):
        super().__init__(
            message="Must provide an interface!", detailed_text=detailed_text
        )


class BadgerInterfaceChannelError(BadgerError):
    pass


class BadgerInvalidPluginError(BadgerError):
    pass


class BadgerPluginNotFoundError(BadgerError):
    pass


class BadgerInvalidDocsError(BadgerError):
    pass


class BadgerLogbookError(BadgerError):
    pass


class BadgerLoadConfigError(BadgerError):
    pass


class BadgerRoutineError(BadgerError):
    pass


class BadgerRunTerminated(Exception):
    def __init__(self, message="Optimization run has been terminated!"):
        super().__init__(message)<|MERGE_RESOLUTION|>--- conflicted
+++ resolved
@@ -6,14 +6,6 @@
 
 class BadgerError(Exception):
     def __init__(self, message="", detailed_text=None):
-<<<<<<< HEAD
-=======
-        if QApplication.instance() is None:
-            self.app = QApplication([])
-        else:
-            self.app = QApplication.instance()
-
->>>>>>> c8e46336
         if detailed_text is None:
             detailed_text = self.capture_traceback_or_stack()
 
