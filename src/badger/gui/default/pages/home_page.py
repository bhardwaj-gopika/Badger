--- conflicted
+++ resolved
@@ -43,7 +43,17 @@
 from ..components.run_monitor import BadgerOptMonitor
 from ..components.search_bar import search_bar
 from ..components.status_bar import BadgerStatusBar
-<<<<<<< HEAD
+from ..utils import create_button
+
+# from PyQt5.QtGui import QBrush, QColor
+from ..windows.message_dialog import BadgerScrollableMessageBox
+from ..components.search_bar import search_bar
+from ..components.data_table import data_table, update_table, reset_table, add_row
+from ..components.routine_item import BadgerRoutineItem
+from ..components.history_navigator import HistoryNavigator
+from ..components.run_monitor import BadgerOptMonitor
+from ..components.routine_editor import BadgerRoutineEditor
+from ..components.status_bar import BadgerStatusBar
 from ..components.filter_cbox import BadgerFilterBox
 from ..utils import create_button, ModalOverlay
 from ....db import list_routine, load_routine, remove_routine, get_runs_by_routine, get_runs
@@ -51,12 +61,6 @@
 from ....archive import load_run, delete_run, get_base_run_filename
 from ....utils import get_header, strtobool
 from ....settings import read_value
-=======
-from ..utils import create_button
-
-# from PyQt5.QtGui import QBrush, QColor
-from ..windows.message_dialog import BadgerScrollableMessageBox
->>>>>>> 5c28cf72
 
 
 stylesheet = """
@@ -498,13 +502,9 @@
             self.uncover_page()
 
     def new_run(self):
-<<<<<<< HEAD
         self.cover_page()
 
         self.cb_history.insertItem(0, 'Optimization in progress...')
-=======
-        self.cb_history.insertItem(0, "Optimization in progress...")
->>>>>>> 5c28cf72
         self.cb_history.setCurrentIndex(0)
 
         header = get_header(self.current_routine)
@@ -646,7 +646,6 @@
                 f"Import success: imported all routines from {filename}",
             )
         except Exception as e:
-<<<<<<< HEAD
             QMessageBox.warning(self, 'Heads-up!', f'Failed to import the following routines since they already existed: \n{str(e)}')
 
     def cover_page(self):
@@ -665,11 +664,4 @@
         try:
             self.overlay.hide()
         except AttributeError:  # in test mode
-            pass
-=======
-            QMessageBox.warning(
-                self,
-                "Heads-up!",
-                f"Failed to import the following routines since they already existed: \n{str(e)}",
-            )
->>>>>>> 5c28cf72
+            pass