from PyQt5.QtWidgets import (
    QVBoxLayout,
    QHBoxLayout,
    QPushButton,
    QWidget,
    QPlainTextEdit,
)
from PyQt5.QtWidgets import QComboBox, QCheckBox, QStyledItemDelegate, QLabel
from .collapsible_box import CollapsibleBox
from ....settings import init_settings
from ..utils import MouseWheelWidgetAdjustmentGuard, NoHoverFocusComboBox
from ....utils import strtobool


class BadgerAlgoBox(CollapsibleBox):
    def __init__(self, parent=None, generators=[], scaling_functions=[]):
        super().__init__(parent, " Algorithm")

        self.generators = generators
        self.scaling_functions = scaling_functions

        self.init_ui()

    def init_ui(self):
        config_singleton = init_settings()

        vbox = QVBoxLayout()

        # Algo selector
        name = QWidget()
        hbox_name = QHBoxLayout(name)
        hbox_name.setContentsMargins(0, 0, 0, 0)
        lbl = QLabel("Name")
        lbl.setFixedWidth(64)
        self.cb = cb = NoHoverFocusComboBox()
        cb.setItemDelegate(QStyledItemDelegate())
        cb.addItems(self.generators)
        cb.setCurrentIndex(-1)
        cb.installEventFilter(MouseWheelWidgetAdjustmentGuard(cb))
        hbox_name.addWidget(lbl)
        hbox_name.addWidget(cb, 1)
        self.btn_docs = btn_docs = QPushButton("Open Docs")
        btn_docs.setFixedSize(128, 24)
        hbox_name.addWidget(btn_docs)
        vbox.addWidget(name)

        # Algo params
        params = QWidget()
        hbox_params = QHBoxLayout(params)
        hbox_params.setContentsMargins(0, 0, 0, 0)
        lbl_params_col = QWidget()
        vbox_lbl_params = QVBoxLayout(lbl_params_col)
        vbox_lbl_params.setContentsMargins(0, 0, 0, 0)
        lbl_params = QLabel("Params")
        lbl_params.setFixedWidth(64)
        vbox_lbl_params.addWidget(lbl_params)
        vbox_lbl_params.addStretch(1)
        hbox_params.addWidget(lbl_params_col)

        edit_params_col = QWidget()
        vbox_params_edit = QVBoxLayout(edit_params_col)
        vbox_params_edit.setContentsMargins(0, 0, 0, 8)
        script_bar = QWidget()
        hbox_script = QHBoxLayout(script_bar)
        hbox_script.setContentsMargins(0, 0, 0, 0)
        vbox_params_edit.addWidget(script_bar)
        self.check_use_script = check_use_script = QCheckBox("Generate from Script")
        check_use_script.setChecked(False)
        self.btn_edit_script = btn_edit_script = QPushButton("Edit Script")
        btn_edit_script.setFixedSize(128, 24)
        btn_edit_script.hide()
        hbox_script.addWidget(check_use_script)
        hbox_script.addWidget(btn_edit_script)
<<<<<<< HEAD
        if not strtobool(read_value("BADGER_ENABLE_ADVANCED")):
=======
        if not strtobool(config_singleton.read_value('BADGER_ENABLE_ADVANCED')):
>>>>>>> 6514fec4
            script_bar.hide()
        self.edit = edit = QPlainTextEdit()
        # edit.setMaximumHeight(80)
        edit.setMinimumHeight(480)
        vbox_params_edit.addWidget(edit)
        hbox_params.addWidget(edit_params_col)
        vbox.addWidget(params)

        cbox_misc = CollapsibleBox(self, " Domain Scaling")
        vbox.addWidget(cbox_misc)
        vbox_misc = QVBoxLayout()

        # Domain scaling
        scaling = QWidget()
        hbox_scaling = QHBoxLayout(scaling)
        hbox_scaling.setContentsMargins(0, 0, 0, 0)
        lbl_scaling_col = QWidget()
        vbox_lbl_scaling = QVBoxLayout(lbl_scaling_col)
        vbox_lbl_scaling.setContentsMargins(0, 0, 0, 0)
        lbl_scaling = QLabel("Type")
        lbl_scaling.setFixedWidth(64)
        vbox_lbl_scaling.addWidget(lbl_scaling)
        vbox_lbl_scaling.addStretch(1)
        hbox_scaling.addWidget(lbl_scaling_col)
        self.cb_scaling = cb_scaling = QComboBox()
        cb_scaling.setItemDelegate(QStyledItemDelegate())
        cb_scaling.addItems(self.scaling_functions)
        cb_scaling.setCurrentIndex(-1)
        hbox_scaling.addWidget(cb_scaling, 1)
        vbox_misc.addWidget(scaling)

        params_s = QWidget()
        hbox_params_s = QHBoxLayout(params_s)
        hbox_params_s.setContentsMargins(0, 0, 0, 0)
        lbl_params_s_col = QWidget()
        vbox_lbl_params_s = QVBoxLayout(lbl_params_s_col)
        vbox_lbl_params_s.setContentsMargins(0, 0, 0, 0)
        lbl_params_s = QLabel("Params")
        lbl_params_s.setFixedWidth(64)
        vbox_lbl_params_s.addWidget(lbl_params_s)
        vbox_lbl_params_s.addStretch(1)
        hbox_params_s.addWidget(lbl_params_s_col)
        self.edit_scaling = edit_scaling = QPlainTextEdit()
        edit_scaling.setMaximumHeight(80)
        hbox_params_s.addWidget(edit_scaling)
        vbox_misc.addWidget(params_s)

        cbox_misc.setContentLayout(vbox_misc)
<<<<<<< HEAD
        if not strtobool(read_value("BADGER_ENABLE_ADVANCED")):
=======
        if not strtobool(config_singleton.read_value('BADGER_ENABLE_ADVANCED')):
>>>>>>> 6514fec4
            cbox_misc.hide()

        self.setContentLayout(vbox)
        # vbox.addStretch()<|MERGE_RESOLUTION|>--- conflicted
+++ resolved
@@ -71,11 +71,7 @@
         btn_edit_script.hide()
         hbox_script.addWidget(check_use_script)
         hbox_script.addWidget(btn_edit_script)
-<<<<<<< HEAD
-        if not strtobool(read_value("BADGER_ENABLE_ADVANCED")):
-=======
-        if not strtobool(config_singleton.read_value('BADGER_ENABLE_ADVANCED')):
->>>>>>> 6514fec4
+        if not strtobool(config_singleton.read_value("BADGER_ENABLE_ADVANCED")):
             script_bar.hide()
         self.edit = edit = QPlainTextEdit()
         # edit.setMaximumHeight(80)
@@ -124,11 +120,7 @@
         vbox_misc.addWidget(params_s)
 
         cbox_misc.setContentLayout(vbox_misc)
-<<<<<<< HEAD
-        if not strtobool(read_value("BADGER_ENABLE_ADVANCED")):
-=======
-        if not strtobool(config_singleton.read_value('BADGER_ENABLE_ADVANCED')):
->>>>>>> 6514fec4
+        if not strtobool(config_singleton.read_value("BADGER_ENABLE_ADVANCED")):
             cbox_misc.hide()
 
         self.setContentLayout(vbox)
