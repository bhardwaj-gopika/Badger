from PyQt5.QtWidgets import QVBoxLayout, QHBoxLayout, QPushButton, QWidget, QPlainTextEdit, QLineEdit
from PyQt5.QtWidgets import QComboBox, QCheckBox, QStyledItemDelegate, QLabel, QListWidget, QFrame
from PyQt5.QtCore import QRegExp

from .collapsible_box import CollapsibleBox
from .var_table import VariableTable
from .obj_table import ObjectiveTable
from .data_table import init_data_table, update_init_data_table
<<<<<<< HEAD
from ....settings import init_settings
=======
from ..utils import MouseWheelWidgetAdjustmentGuard, NoHoverFocusComboBox
from ....settings import read_value
>>>>>>> dfa32805
from ....utils import strtobool

LABEL_WIDTH = 80

class BadgerEnvBox(CollapsibleBox):
    def __init__(self, env_dict, parent=None, envs=[]):
        super().__init__(parent, ' Environment + VOCS')

        self.envs = envs
        self.env_dict = env_dict

        self.init_ui()
        self.config_logic()

    def init_ui(self):
        config_singleton = init_settings()
        vbox = QVBoxLayout()

        self.content_area.setObjectName('EnvBox')

        name = QWidget()
        hbox_name = QHBoxLayout(name)
        hbox_name.setContentsMargins(0, 0, 0, 0)
        lbl = QLabel('Name')
        lbl.setFixedWidth(LABEL_WIDTH)
        self.cb = cb = NoHoverFocusComboBox()
        cb.setItemDelegate(QStyledItemDelegate())
        cb.addItems(self.envs)
        cb.setCurrentIndex(-1)
        cb.installEventFilter(MouseWheelWidgetAdjustmentGuard(cb))
        self.btn_env_play = btn_env_play = QPushButton('Open Playground')
        btn_env_play.setFixedSize(128, 24)
        if not strtobool(config_singleton.read_value('BADGER_ENABLE_ADVANCED')):
            btn_env_play.hide()
        hbox_name.addWidget(lbl)
        hbox_name.addWidget(cb, 1)
        hbox_name.addWidget(btn_env_play)
        vbox.addWidget(name)

        params = QWidget()
        hbox_params = QHBoxLayout(params)
        hbox_params.setContentsMargins(0, 0, 0, 0)
        lbl_params_col = QWidget()
        vbox_lbl_params = QVBoxLayout(lbl_params_col)
        vbox_lbl_params.setContentsMargins(0, 0, 0, 0)
        lbl_params = QLabel('Params')
        lbl_params.setFixedWidth(LABEL_WIDTH)
        vbox_lbl_params.addWidget(lbl_params)
        vbox_lbl_params.addStretch(1)
        hbox_params.addWidget(lbl_params_col)

        edit_params_col = QWidget()
        vbox_params_edit = QVBoxLayout(edit_params_col)
        vbox_params_edit.setContentsMargins(0, 0, 0, 0)
        self.edit = edit = QPlainTextEdit()
        edit.setMaximumHeight(80)
        vbox_params_edit.addWidget(edit)
        hbox_params.addWidget(edit_params_col)
        vbox.addWidget(params)

        seperator = QFrame()
        seperator.setFrameShape(QFrame.HLine)
        seperator.setFrameShadow(QFrame.Sunken)
        seperator.setLineWidth(0)
        seperator.setMidLineWidth(0)
        vbox.addWidget(seperator)

        # Variables config (table style)
        var_panel = QWidget()
        var_panel.setMinimumHeight(280)
        vbox.addWidget(var_panel, 2)
        hbox_var = QHBoxLayout(var_panel)
        hbox_var.setContentsMargins(0, 0, 0, 0)
        lbl_var_col = QWidget()
        vbox_lbl_var = QVBoxLayout(lbl_var_col)
        vbox_lbl_var.setContentsMargins(0, 0, 0, 0)
        lbl_var = QLabel('Variables')
        lbl_var.setFixedWidth(LABEL_WIDTH)
        vbox_lbl_var.addWidget(lbl_var)
        vbox_lbl_var.addStretch(1)
        hbox_var.addWidget(lbl_var_col)

        edit_var_col = QWidget()
        vbox_var_edit = QVBoxLayout(edit_var_col)
        vbox_var_edit.setContentsMargins(0, 0, 0, 0)

        action_var = QWidget()
        hbox_action_var = QHBoxLayout(action_var)
        hbox_action_var.setContentsMargins(0, 0, 0, 0)
        vbox_var_edit.addWidget(action_var)
        self.edit_var = edit_var = QLineEdit()
        edit_var.setPlaceholderText('Filter variables...')
        edit_var.setFixedWidth(256)
        self.btn_add_var = btn_add_var = QPushButton('Add')
        btn_add_var.setFixedSize(96, 24)
        btn_add_var.setDisabled(True)
        if not strtobool(config_singleton.read_value('BADGER_ENABLE_ADVANCED')):
            btn_add_var.hide()
        self.btn_lim_vrange = btn_lim_vrange = QPushButton('Limit Variable Range')
        btn_lim_vrange.setFixedSize(144, 24)
        btn_lim_vrange.setDisabled(True)
        self.check_only_var = check_only_var = QCheckBox('Show Checked Only')
        check_only_var.setChecked(False)
        hbox_action_var.addWidget(edit_var)
        hbox_action_var.addWidget(btn_add_var)
        hbox_action_var.addWidget(btn_lim_vrange)
        hbox_action_var.addStretch()
        hbox_action_var.addWidget(check_only_var)

        self.var_table = VariableTable()
        vbox_var_edit.addWidget(self.var_table)

        cbox_init = CollapsibleBox(self, ' Initial Points', tooltip='If set, it takes precedence over the start from current setting in generator configuration.')
        vbox_var_edit.addWidget(cbox_init)
        vbox_init = QVBoxLayout()
        vbox_init.setContentsMargins(8, 8, 8, 8)
        action_init = QWidget()
        hbox_action_init = QHBoxLayout(action_init)
        hbox_action_init.setContentsMargins(0, 0, 0, 0)
        self.btn_add_row = btn_add_row = QPushButton('Add Row')
        btn_add_row.setFixedSize(96, 24)
        self.btn_add_curr = btn_add_curr = QPushButton('Add Current')
        btn_add_curr.setFixedSize(96, 24)
        self.btn_add_rand = btn_add_rand = QPushButton('Add Random')
        btn_add_rand.setFixedSize(96, 24)
        self.btn_clear = btn_clear = QPushButton('Clear All')
        btn_clear.setFixedSize(96, 24)
        hbox_action_init.addWidget(btn_add_row)
        hbox_action_init.addStretch()
        hbox_action_init.addWidget(btn_add_curr)
        hbox_action_init.addWidget(btn_add_rand)
        hbox_action_init.addWidget(btn_clear)
        vbox_init.addWidget(action_init)
        self.init_table = init_data_table()
        vbox_init.addWidget(self.init_table)
        cbox_init.setContentLayout(vbox_init)
        cbox_init.expand()

        hbox_var.addWidget(edit_var_col)

        # Objectives config (table style)
        obj_panel = QWidget()
        vbox.addWidget(obj_panel, 1)
        hbox_obj = QHBoxLayout(obj_panel)
        hbox_obj.setContentsMargins(0, 0, 0, 0)
        lbl_obj_col = QWidget()
        vbox_lbl_obj = QVBoxLayout(lbl_obj_col)
        vbox_lbl_obj.setContentsMargins(0, 0, 0, 0)
        lbl_obj = QLabel('Objectives')
        lbl_obj.setFixedWidth(LABEL_WIDTH)
        vbox_lbl_obj.addWidget(lbl_obj)
        vbox_lbl_obj.addStretch(1)
        hbox_obj.addWidget(lbl_obj_col)

        edit_obj_col = QWidget()
        vbox_obj_edit = QVBoxLayout(edit_obj_col)
        vbox_obj_edit.setContentsMargins(0, 0, 0, 0)

        action_obj = QWidget()
        hbox_action_obj = QHBoxLayout(action_obj)
        hbox_action_obj.setContentsMargins(0, 0, 0, 0)
        vbox_obj_edit.addWidget(action_obj)
        self.edit_obj = edit_obj = QLineEdit()
        edit_obj.setPlaceholderText('Filter objectives...')
        edit_obj.setFixedWidth(256)
        self.check_only_obj = check_only_obj = QCheckBox('Show Checked Only')
        check_only_obj.setChecked(False)
        hbox_action_obj.addWidget(edit_obj)
        hbox_action_obj.addStretch()
        hbox_action_obj.addWidget(check_only_obj)

        self.obj_table = ObjectiveTable()
        vbox_obj_edit.addWidget(self.obj_table)
        hbox_obj.addWidget(edit_obj_col)

        cbox_more = CollapsibleBox(self, ' More')
        vbox.addWidget(cbox_more)
        vbox_more = QVBoxLayout()

        # Constraints config
        con_panel = QWidget()
        vbox_more.addWidget(con_panel, 1)
        hbox_con = QHBoxLayout(con_panel)
        hbox_con.setContentsMargins(0, 0, 0, 0)
        lbl_con_col = QWidget()
        vbox_lbl_con = QVBoxLayout(lbl_con_col)
        vbox_lbl_con.setContentsMargins(0, 0, 0, 0)
        lbl_con = QLabel('Constraints')
        lbl_con.setFixedWidth(LABEL_WIDTH)
        vbox_lbl_con.addWidget(lbl_con)
        vbox_lbl_con.addStretch(1)
        hbox_con.addWidget(lbl_con_col)

        edit_con_col = QWidget()
        vbox_con_edit = QVBoxLayout(edit_con_col)
        vbox_con_edit.setContentsMargins(0, 0, 0, 0)
        action_con = QWidget()
        hbox_action_con = QHBoxLayout(action_con)
        hbox_action_con.setContentsMargins(0, 0, 0, 0)
        vbox_con_edit.addWidget(action_con)
        self.btn_add_con = btn_add_con = QPushButton('Add')
        btn_add_con.setFixedSize(96, 24)
        btn_add_con.setDisabled(True)
        hbox_action_con.addWidget(btn_add_con)
        hbox_action_con.addStretch()
        self.list_con = QListWidget()
        self.list_con.setMaximumHeight(80)
        # self.list_con.setFixedHeight(64)
        self.list_con.setViewportMargins(2, 2, 17, 2)
        vbox_con_edit.addWidget(self.list_con)
        # vbox_con_edit.addStretch()
        hbox_con.addWidget(edit_con_col)

        # States config
        sta_panel = QWidget()
        vbox_more.addWidget(sta_panel, 1)
        hbox_sta = QHBoxLayout(sta_panel)
        hbox_sta.setContentsMargins(0, 0, 0, 0)
        lbl_sta_col = QWidget()
        vbox_lbl_sta = QVBoxLayout(lbl_sta_col)
        vbox_lbl_sta.setContentsMargins(0, 0, 0, 0)
        lbl_sta = QLabel('Observables')
        lbl_sta.setFixedWidth(LABEL_WIDTH)
        vbox_lbl_sta.addWidget(lbl_sta)
        vbox_lbl_sta.addStretch(1)
        hbox_sta.addWidget(lbl_sta_col)

        edit_sta_col = QWidget()
        vbox_sta_edit = QVBoxLayout(edit_sta_col)
        vbox_sta_edit.setContentsMargins(0, 0, 0, 0)
        action_sta = QWidget()
        hbox_action_sta = QHBoxLayout(action_sta)
        hbox_action_sta.setContentsMargins(0, 0, 0, 0)
        vbox_sta_edit.addWidget(action_sta)
        self.btn_add_sta = btn_add_sta = QPushButton('Add')
        btn_add_sta.setFixedSize(96, 24)
        btn_add_sta.setDisabled(True)
        hbox_action_sta.addWidget(btn_add_sta)
        hbox_action_sta.addStretch()
        self.list_obs = QListWidget()
        self.list_obs.setMaximumHeight(80)
        # self.list_obs.setFixedHeight(64)
        self.list_obs.setViewportMargins(2, 2, 17, 2)
        vbox_sta_edit.addWidget(self.list_obs)
        # vbox_sta_edit.addStretch()
        hbox_sta.addWidget(edit_sta_col)
        cbox_more.setContentLayout(vbox_more)

        self.setContentLayout(vbox)

    def config_logic(self):
        self.dict_con = {}

        self.edit_var.textChanged.connect(self.filter_var)
        self.check_only_var.stateChanged.connect(self.toggle_var_show_mode)
        self.edit_obj.textChanged.connect(self.filter_obj)
        self.check_only_obj.stateChanged.connect(self.toggle_obj_show_mode)
        self.var_table.sig_sel_changed.connect(self.update_init_table)

    def toggle_var_show_mode(self, _):
        self.var_table.toggle_show_mode(self.check_only_var.isChecked())

    def add_var(self, name, lb, ub):
        self.var_table.add_variable(name, lb, ub)
        self.filter_var()

    def filter_var(self):
        keyword = self.edit_var.text()
        rx = QRegExp(keyword)

        _variables = []
        for var in self.var_table.all_variables:
            vname = next(iter(var))
            if rx.indexIn(vname, 0) != -1:
                _variables.append(var)

        self.var_table.update_variables(_variables, 1)

    def toggle_obj_show_mode(self, _):
        self.obj_table.toggle_show_mode(self.check_only_obj.isChecked())

    def filter_obj(self):
        keyword = self.edit_obj.text()
        rx = QRegExp(keyword)

        _objectives = []
        for obj in self.obj_table.all_objectives:
            oname = next(iter(obj))
            if rx.indexIn(oname, 0) != -1:
                _objectives.append(obj)

        self.obj_table.update_objectives(_objectives, 1)

    def update_init_table(self):
        selected = self.var_table.selected
        variable_names = [v for v in selected if selected[v]]
        update_init_data_table(self.init_table, variable_names)

    def _fit_content(self, list):
        height = list.sizeHintForRow(0) * list.count() + 2 * list.frameWidth() + 4
        height = max(28, min(height, 192))
        list.setFixedHeight(height)

    def fit_content(self):
        return
        self._fit_content(self.list_obj)
        self._fit_content(self.list_con)
        self._fit_content(self.list_obs)

    def update_stylesheets(self, environment=''):
        if environment in self.env_dict:
            color_dict = self.env_dict[environment]
            stylesheet = f'''
                #EnvBox {{
                    border-radius: 4px;
                    border-color: {color_dict['normal']};
                    border-width: 4px;
                }}
            '''
        else:
            stylesheet = ''
        self.setStyleSheet(stylesheet)<|MERGE_RESOLUTION|>--- conflicted
+++ resolved
@@ -6,12 +6,8 @@
 from .var_table import VariableTable
 from .obj_table import ObjectiveTable
 from .data_table import init_data_table, update_init_data_table
-<<<<<<< HEAD
 from ....settings import init_settings
-=======
 from ..utils import MouseWheelWidgetAdjustmentGuard, NoHoverFocusComboBox
-from ....settings import read_value
->>>>>>> dfa32805
 from ....utils import strtobool
 
 LABEL_WIDTH = 80
