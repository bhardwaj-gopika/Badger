--- conflicted
+++ resolved
@@ -18,12 +18,8 @@
 from .collapsible_box import CollapsibleBox
 from .var_table import VariableTable
 from .obj_table import ObjectiveTable
-<<<<<<< HEAD
 from .data_table import init_data_table
-=======
-from .data_table import init_data_table, update_init_data_table
 from ....settings import init_settings
->>>>>>> 6514fec4
 from ..utils import MouseWheelWidgetAdjustmentGuard, NoHoverFocusComboBox
 from ....utils import strtobool
 
@@ -74,13 +70,9 @@
         cb.installEventFilter(MouseWheelWidgetAdjustmentGuard(cb))
         self.btn_env_play = btn_env_play = QPushButton("Open Playground")
         btn_env_play.setFixedSize(128, 24)
-<<<<<<< HEAD
-        if not strtobool(read_value("BADGER_ENABLE_ADVANCED")):
-=======
-        if not strtobool(config_singleton.read_value('BADGER_ENABLE_ADVANCED')):
->>>>>>> 6514fec4
+        if not strtobool(config_singleton.read_value("BADGER_ENABLE_ADVANCED")):
             btn_env_play.hide()
-        self.btn_docs = btn_docs = QPushButton('Open Docs')
+        self.btn_docs = btn_docs = QPushButton("Open Docs")
         btn_docs.setFixedSize(128, 24)
         hbox_name.addWidget(lbl)
         hbox_name.addWidget(cb, 1)
@@ -124,7 +116,6 @@
         self.vbox_var = vbox_var = QVBoxLayout(var_panel)
         vbox_var.setContentsMargins(4, 4, 4, 4)
         vbox_var.setSpacing(0)
-<<<<<<< HEAD
         msg_auto = QLabel(
             "The values you see in the variable ranges spin "
             "boxes and initial points table are preview that "
@@ -134,25 +125,12 @@
             " the machine state before running the optimization "
             "again."
         )
-        if not AUTO_REFRESH:
+        if not config_singleton.read_value("AUTO_REFRESH"):
             msg_auto = QLabel(
                 "Auto mode is on.  To explicitly set the "
                 "variable ranges and/or initial points,  please "
                 'uncheck the "Automatic" check box.'
             )
-=======
-        msg_auto = QLabel('The values you see in the variable ranges spin '
-                          'boxes and initial points table are preview that '
-                          'generated either based on current machine state, '
-                          'or the machine state at the time of this historical'
-                          ' run. The real values would be regenerated based on'
-                          ' the machine state before running the optimization '
-                          'again.')
-        if not config_singleton.read_value("AUTO_REFRESH"):
-            msg_auto = QLabel('Auto mode is on.  To explicitly set the '
-                              'variable ranges and/or initial points,  please '
-                              'uncheck the "Automatic" check box.')
->>>>>>> 6514fec4
         msg_auto.setWordWrap(True)
         msg_auto.setStyleSheet(stylesheet_auto_msg)
         msg_auto.hide()
@@ -205,11 +183,7 @@
         self.btn_add_var = btn_add_var = QPushButton("Add")
         btn_add_var.setFixedSize(96, 24)
         btn_add_var.setDisabled(True)
-<<<<<<< HEAD
-        if not strtobool(read_value("BADGER_ENABLE_ADVANCED")):
-=======
-        if not strtobool(config_singleton.read_value('BADGER_ENABLE_ADVANCED')):
->>>>>>> 6514fec4
+        if not strtobool(config_singleton.read_value("BADGER_ENABLE_ADVANCED")):
             btn_add_var.hide()
         self.btn_lim_vrange = btn_lim_vrange = QPushButton("Set Variable Range")
         btn_lim_vrange.setFixedSize(144, 24)
