import os
import traceback
from copy import deepcopy
from importlib import resources
from typing import List

import numpy as np
import pandas as pd
import pyqtgraph as pg
from PyQt5.QtCore import pyqtSignal, QThreadPool
from PyQt5.QtGui import QFont, QIcon
from PyQt5.QtWidgets import (
    QAction,
    QCheckBox,
    QComboBox,
    QHBoxLayout,
    QLabel,
    QMenu,
    QMessageBox,
    QPushButton,
    QScrollArea,
    QStyledItemDelegate,
    QTextEdit,
    QToolButton,
    QVBoxLayout,
    QWidget,
)
from xopt import VOCS

from ....archive import archive_run, BADGER_ARCHIVE_ROOT

# from ...utils import AURORA_PALETTE, FROST_PALETTE
from ....logbook import BADGER_LOGBOOK_ROOT, send_to_logbook
from ....routine import Routine
from ....tests.utils import get_current_vars
from ..utils import create_button
from ..windows.message_dialog import BadgerScrollableMessageBox
from ..windows.terminition_condition_dialog import BadgerTerminationConditionDialog

from .extensions_palette import ExtensionsPalette
from .routine_runner import BadgerRoutineSubprocess

# disable chained assignment warning from pydantic
pd.options.mode.chained_assignment = None  # default='warn'


stylesheet_del = """
QPushButton:hover:pressed
{
    background-color: #C7737B;
}
QPushButton:hover
{
    background-color: #BF616A;
}
QPushButton
{
    background-color: #A9444E;
}
"""

stylesheet_log = """
QPushButton:hover:pressed
{
    background-color: #88C0D0;
}
QPushButton:hover
{
    background-color: #72A4B4;
}
QPushButton
{
    background-color: #5C8899;
    color: #000000;
}
"""

stylesheet_ext = """
QPushButton:hover:pressed
{
    background-color: #4DB6AC;
}
QPushButton:hover
{
    background-color: #26A69A;
}
QPushButton
{
    background-color: #00897B;
}
"""

stylesheet_run = """
QToolButton:hover:pressed
{
    background-color: #92D38C;
}
QToolButton:hover
{
    background-color: #6EC566;
}
QToolButton
{
    background-color: #4AB640;
    color: #000000;
}
"""

stylesheet_stop = """
QToolButton:hover:pressed
{
    background-color: #C7737B;
}
QToolButton:hover
{
    background-color: #BF616A;
}
QToolButton
{
    background-color: #A9444E;
}
"""


class BadgerOptMonitor(QWidget):
    sig_pause = pyqtSignal(bool)  # True: pause, False: resume
    sig_stop = pyqtSignal()
    sig_lock = pyqtSignal(bool)  # True: lock GUI, False: unlock GUI
    sig_new_run = pyqtSignal()  # start the new run
    sig_run_started = pyqtSignal()  # run started
    sig_stop_run = pyqtSignal()  # stop the run
    sig_run_name = pyqtSignal(str)  # filename of the new run
    sig_status = pyqtSignal(str)  # status information
    sig_inspect = pyqtSignal(int)  # index of the inspector
    sig_progress = pyqtSignal(pd.DataFrame)  # new evaluated solution
    sig_del = pyqtSignal()

    def __init__(self, process_manager=None):
        super().__init__()
        # self.setAttribute(Qt.WA_DeleteOnClose, True)

        # For plot type switching
        self.x_plot_y_axis = 0  # 0: raw, 1: normalized
        self.plot_x_axis = 0  # 0: iteration, 1: time
        self.x_plot_relative = True
        # Routine info
        self.routine = None
        self.process_manager = process_manager

        # Curves in the monitor
        self.curves_variable = {}
        self.curves_objective = {}
        self.curves_constraint = {}
        self.curves_sta = {}

        # Run optimization
        self.routine_runner = None
        self.running = False
        # Fix the auto range issue
        self.eval_count = 0
        # Termination condition for the run
        self.termination_condition = None

        self.extensions_palette = ExtensionsPalette(self)
        self.active_extensions = []

        self.testing = False
        self.tc_dialog = None
        self.post_run_actions = []

        self.init_ui()
        self.config_logic()
        self._states = None

    @property
    def vocs(self) -> VOCS:
        return self.routine.vocs

    def states(self, new_states: dict) -> None:
        self._states = new_states

    def init_ui(self):
        # Load all icons
        icon_ref = resources.files(__package__) / "../images/play.png"
        with resources.as_file(icon_ref) as icon_path:
            self.icon_play = QIcon(str(icon_path))
        icon_ref = resources.files(__package__) / "../images/pause.png"
        with resources.as_file(icon_ref) as icon_path:
            self.icon_pause = QIcon(str(icon_path))
        icon_ref = resources.files(__package__) / "../images/stop.png"
        with resources.as_file(icon_ref) as icon_path:
            self.icon_stop = QIcon(str(icon_path))

        # self.main_panel = main_panel = QWidget(self)
        # main_panel.setStyleSheet('background-color: #19232D;')
        vbox = QVBoxLayout(self)
        vbox.setContentsMargins(0, 0, 0, 0)

        # Config bar
        config_bar = QWidget()
        hbox_config = QHBoxLayout(config_bar)
        hbox_config.setContentsMargins(8, 0, 8, 0)
        label = QLabel("Evaluation History Plot Type")
        label_x = QLabel("X Axis")
        self.cb_plot_x = cb_plot_x = QComboBox()
        cb_plot_x.setItemDelegate(QStyledItemDelegate())
        cb_plot_x.addItems(["Iteration", "Time"])
        label_y = QLabel("Y Axis (Var)")
        self.cb_plot_y = cb_plot_y = QComboBox()
        cb_plot_y.setItemDelegate(QStyledItemDelegate())
        cb_plot_y.addItems(["Raw", "Normalized"])
        self.check_relative = check_relative = QCheckBox("Relative")
        check_relative.setChecked(True)
        hbox_config.addWidget(label)
        # hbox_config.addSpacing(1)
        hbox_config.addWidget(label_x)
        hbox_config.addWidget(cb_plot_x, 1)
        hbox_config.addWidget(label_y)
        hbox_config.addWidget(cb_plot_y, 1)
        hbox_config.addWidget(check_relative)

        # Set up the monitor
        # Don't set show=True or there will be a blank window flashing once
        self.monitor = monitor = pg.GraphicsLayoutWidget()
        pg.setConfigOptions(antialias=True)
        # monitor.ci.setBorder((50, 50, 100))
        # monitor.resize(1000, 600)

        # create vertical cursor lines
        self.inspector_objective = create_cursor_line()
        self.inspector_constraint = create_cursor_line()
        self.inspector_state = create_cursor_line()
        self.inspector_variable = create_cursor_line()

        # add axes
        self.plot_obj = plot_obj = add_axes(
            monitor, "objectives", "Evaluation History (Y)", self.inspector_objective
        )

        monitor.nextRow()  # leave space for the cons plot
        monitor.nextRow()  # leave space for the stas plot
        monitor.nextRow()

        self.plot_var = plot_var = add_axes(
            monitor, "variables", "Evaluation History (X)", self.inspector_variable
        )

        plot_var.setXLink(plot_obj)

        self.colors = ["c", "g", "m", "y", "b", "r", "w"]
        self.symbols = ["o", "t", "t1", "s", "p", "h", "d"]

        # Action bar
        action_bar = QWidget()
        # action_bar.hide()
        hbox_action = QHBoxLayout(action_bar)
        hbox_action.setContentsMargins(8, 0, 8, 0)

        cool_font = QFont()
        cool_font.setWeight(QFont.DemiBold)
        cool_font.setPixelSize(13)

        self.btn_del = create_button("trash.png", "Delete run", stylesheet_del)
        self.btn_log = create_button("book.png", "Logbook", stylesheet_log)
        self.btn_reset = create_button("undo.png", "Reset environment")
        self.btn_opt = create_button("star.png", "Jump to optimum")
        self.btn_set = create_button("set.png", "Dial in solution")
        self.btn_ctrl = create_button("pause.png", "Pause")
        self.btn_ctrl._status = "pause"
        self.btn_ctrl.setDisabled(True)

        # self.btn_stop = btn_stop = QPushButton('Run')
        self.btn_stop = QToolButton()
        self.btn_stop.setFixedSize(96, 32)
        self.btn_stop.setFont(cool_font)
        self.btn_stop.setStyleSheet(stylesheet_run)

        # add button for extensions
        self.btn_open_extensions_palette = btn_extensions = create_button(
            "extension.png", "Open extensions", stylesheet_ext
        )

        # Create a menu and add options
        self.run_menu = menu = QMenu(self)
        menu.setFixedWidth(128)
        self.run_action = run_action = QAction("Run", self)
        run_action.setIcon(self.icon_play)
        self.run_until_action = run_until_action = QAction("Run until", self)
        run_until_action.setIcon(self.icon_play)
        menu.addAction(run_action)
        menu.addAction(run_until_action)

        # Set the menu as the run button's dropdown menu
        self.btn_stop.setMenu(menu)
        self.btn_stop.setDefaultAction(run_action)
        self.btn_stop.setPopupMode(QToolButton.MenuButtonPopup)
        self.btn_stop.setDisabled(True)
        # btn_stop.setToolTip('')

        # Config button
        self.btn_config = btn_config = create_button("tools.png", "Configure run")
        btn_config.hide()
        # Run info button
        self.btn_info = btn_info = create_button("info.png", "Run information")
        btn_info.hide()

        hbox_action.addWidget(self.btn_del)
        # hbox_action.addWidget(btn_edit)
        hbox_action.addWidget(self.btn_log)
        hbox_action.addStretch(1)
        hbox_action.addWidget(self.btn_opt)
        hbox_action.addWidget(self.btn_reset)
        hbox_action.addWidget(self.btn_ctrl)
        hbox_action.addWidget(self.btn_stop)
        hbox_action.addWidget(self.btn_opt)
        hbox_action.addWidget(self.btn_set)
        hbox_action.addStretch(1)
        hbox_action.addWidget(btn_extensions)
        hbox_action.addWidget(btn_config)
        hbox_action.addWidget(btn_info)

        vbox.addWidget(config_bar)
        vbox.addWidget(monitor)
        vbox.addWidget(action_bar)

    # noinspection PyUnresolvedReferences
    def config_logic(self):
        """
        Configure the logic and connections for various interactive elements in the
        application.

        This method sets up event connections and handlers for different interactive
        elements in the application, such as the inspector lines, buttons,
        and visualizations. It establishes connections between signals and slots to
        enable user interaction and control of the application's functionality.

        Notes
        -----
        - The `config_logic` method is intended to be called once during
        the initialization of the application or a specific class. It sets up various
        event handlers and connections for interactive elements.

        - The signals and slots established in this method determine how the
        application responds to user actions, such as button clicks, inspector line
        drags, and selection changes in visualization controls.

        - Ensure that the necessary attributes and dependencies are properly
        initialized before calling this method.

        """

        # Sync the inspector lines
        self.inspector_objective.sigDragged.connect(self.ins_obj_dragged)
        self.inspector_objective.sigPositionChangeFinished.connect(self.ins_drag_done)
        self.inspector_constraint.sigDragged.connect(self.ins_con_dragged)
        self.inspector_constraint.sigPositionChangeFinished.connect(self.ins_drag_done)
        self.inspector_state.sigDragged.connect(self.ins_sta_dragged)
        self.inspector_state.sigPositionChangeFinished.connect(self.ins_drag_done)
        self.inspector_variable.sigDragged.connect(self.ins_var_dragged)
        self.inspector_variable.sigPositionChangeFinished.connect(self.ins_drag_done)
        self.plot_obj.scene().sigMouseClicked.connect(self.on_mouse_click)
        # sigMouseReleased.connect(self.on_mouse_click)

        self.btn_del.clicked.connect(self.delete_run)
        self.btn_log.clicked.connect(self.logbook)
        self.btn_reset.clicked.connect(self.reset_env)
        self.btn_opt.clicked.connect(self.jump_to_optimal)
        self.btn_set.clicked.connect(self.set_vars)
        self.btn_ctrl.clicked.connect(self.ctrl_routine)
        self.run_action.triggered.connect(self.set_run_action)
        self.run_until_action.triggered.connect(self.set_run_until_action)
        self.btn_open_extensions_palette.clicked.connect(self.open_extensions_palette)

        # Visualization
        self.cb_plot_x.currentIndexChanged.connect(self.select_x_axis)
        self.cb_plot_y.currentIndexChanged.connect(self.select_x_plot_y_axis)
        self.check_relative.stateChanged.connect(self.toggle_x_plot_y_axis_relative)

    def init_plots(self, routine: Routine = None, run_filename: str = None):
        """
        Initialize and configure the plots and related components in the application.

        This method initializes and configures the plot areas, curves, and inspectors
        used for visualizing data in the application. It also manages the state of
        various UI elements based on the provided routine and run information.

        Parameters
        ----------
        routine : Routine,
            The routine to use for configuring the plots. If
            not provided, the method will use the previously set routine.

        run_filename : str, optional
            The filename of the run, used to determine the state of the application's UI
            elements.

        Returns
        -------
        None

        Notes
        -----
        - The `init_plots` method is typically called during the application's
        initialization or when a new routine is selected. It sets up
        the plots, curves, and inspectors for visualizing data.

        - The method relies on the `self.routine`, `self.vocs`, `self.monitor`,
        `self.colors`, `self.symbols`, and other attributes of the class to configure
        the plots and manage UI elements.

        - The `routine` parameter allows you to provide a specific routine for
        configuring the plots. If not provided, it will use the previously set routine.

        - The `run_filename` parameter is used to determine the state of UI elements,
        such as enabling or disabling certain buttons based on whether the run data
        is available.

        """
        if routine is None:
            # if no routines are specified, clear the current plots
            self.plot_var.clear()
            self.plot_obj.clear()

            # if constraints are active delete them
            try:
                self.monitor.removeItem(self.plot_con)
                self.plot_con.removeItem(self.inspector_constraint)
                del self.plot_con
            except:
                pass

            # if statics exist delete that plot
            try:
                self.monitor.removeItem(self.plot_obs)
                self.plot_obs.removeItem(self.inspector_state)
                del self.plot_obs
            except:
                pass

            # if no routine is loaded set button to disabled
            self.btn_del.setDisabled(True)
            self.btn_log.setDisabled(True)
            self.btn_reset.setDisabled(True)
            self.btn_ctrl.setDisabled(True)
            self.btn_stop.setDisabled(True)
            self.btn_opt.setDisabled(True)
            self.btn_set.setDisabled(True)

            self.routine = None

            return

        self.routine = routine

        # Retrieve data information
        objective_names = self.vocs.objective_names
        variable_names = self.vocs.variable_names
        constraint_names = self.vocs.constraint_names
        sta_names = self.vocs.observable_names

        # Configure variable plots
        self.curves_variable = self._configure_plot(
            self.plot_var, self.inspector_variable, variable_names
        )

        # Configure objective plots
        self.curves_objective = self._configure_plot(
            self.plot_obj, self.inspector_objective, objective_names
        )

        # Configure constraint plots
        if constraint_names:
            try:
                self.plot_con
            except:
                self.plot_con = plot_con = add_axes(
                    self.monitor,
                    "constraints",
                    "Evaluation History (C)",
                    self.inspector_constraint,
                    row=1,
                    col=0,
                )
                plot_con.setXLink(self.plot_obj)

            self.curves_constraint = self._configure_plot(
                self.plot_con, self.inspector_constraint, constraint_names
            )

        else:
            try:
                self.monitor.removeItem(self.plot_con)
                self.plot_con.removeItem(self.inspector_constraint)
                del self.plot_con
            except:
                pass

        # Configure state plots
        if sta_names:
            try:
                self.plot_obs
            except:
                self.plot_obs = plot_obs = add_axes(
                    self.monitor,
                    "observables",
                    "Evaluation History (S)",
                    self.inspector_state,
                    row=2,
                    col=0,
                )
                plot_obs.setXLink(self.plot_obj)

            self.curves_sta = self._configure_plot(
                self.plot_obs, self.inspector_state, sta_names
            )
        else:
            try:
                self.monitor.removeItem(self.plot_obs)
                self.plot_obs.removeItem(self.inspector_state)
                del self.plot_obs
            except:
                pass

        # Reset inspectors
        self.inspector_objective.setValue(0)
        self.inspector_variable.setValue(0)
        self.inspector_constraint.setValue(0)
        self.inspector_state.setValue(0)

        # Switch run button state
        self.btn_stop.setDisabled(False)

        self.eval_count = 0  # reset the evaluation count
        self.enable_auto_range()

        # Reset button should only be available if it's the current run
        if self.routine_runner and self.routine_runner.run_filename == run_filename:
            self.btn_reset.setDisabled(False)
        else:
            self.btn_reset.setDisabled(True)

        if routine.data is None:
            self.btn_del.setDisabled(True)
            self.btn_log.setDisabled(True)
            self.btn_opt.setDisabled(True)
            self.btn_set.setDisabled(True)

            return

        self.update_curves()

        self.btn_del.setDisabled(False)
        self.btn_log.setDisabled(False)
        self.btn_opt.setDisabled(False)
        self.btn_set.setDisabled(False)

    def _configure_plot(self, plot_object, inspector, names):
        plot_object.clear()
        plot_object.addItem(inspector)
        curves = {}
        for i, name in enumerate(names):
            color = self.colors[i % len(self.colors)]
            # symbol = self.symbols[i % len(self.colors)]
            _curve = plot_object.plot(pen=pg.mkPen(color, width=3), name=name)
            curves[name] = _curve

        return curves

    def init_routine_runner(self):
        self.reset_routine_runner()

        self.routine_runner = routine_runner = BadgerRoutineSubprocess(
            self.process_manager, self.routine, False
        )

        routine_runner.signals.env_ready.connect(self.env_ready)
        routine_runner.signals.finished.connect(self.routine_finished)
        routine_runner.signals.progress.connect(self.update)
        routine_runner.signals.error.connect(self.on_error)
        routine_runner.signals.info.connect(self.on_info)
        routine_runner.signals.states.connect(self.states)

        self.sig_pause.connect(routine_runner.ctrl_routine)
        self.sig_stop.connect(routine_runner.stop_routine)

    def reset_routine_runner(self):
        if self.routine_runner:
            self.sig_pause.disconnect()
            self.sig_stop.disconnect()
            self.routine_runner = None

    def start(self, use_termination_condition=False):
        self.sig_new_run.emit()
        self.sig_status.emit(f"Running routine {self.routine.name}...")
        self.init_plots(self.routine)
        self.init_routine_runner()
        if use_termination_condition:
            self.routine_runner.set_termination_condition(self.termination_condition)
        self.running = True  # if a routine runner is working
        self.routine_runner.run()
        self.btn_stop.setStyleSheet(stylesheet_stop)
        self.btn_stop.setPopupMode(QToolButton.DelayedPopup)
<<<<<<< HEAD
        self.sig_run_started.emit()
        self.btn_stop.setDisabled(False)
        self.run_action.setText('Stop')
=======
        self.run_action.setText("Stop")
>>>>>>> 5c28cf72
        self.run_action.setIcon(self.icon_stop)
        self.run_until_action.setText("Stop")
        self.run_until_action.setIcon(self.icon_stop)
        self.btn_ctrl.setDisabled(False)
        self.btn_set.setDisabled(True)
        self.sig_lock.emit(True)

    def save_termination_condition(self, tc):
        self.termination_condition = tc

    def enable_auto_range(self):
        # Enable autorange
        self.plot_obj.enableAutoRange()
        self.plot_var.enableAutoRange()
        if self.vocs.constraint_names:
            self.plot_con.enableAutoRange()

        if self.vocs.observable_names:
            self.plot_obs.enableAutoRange()

    def open_extensions_palette(self):
        self.extensions_palette.show()

    def extension_window_closed(self, child_window):
        self.active_extensions.remove(child_window)
        self.extensions_palette.update_palette()

    def extract_timestamp(self, data=None):
        if data is None:
            data = self.routine.sorted_data

        return data["timestamp"].to_numpy(copy=True)

    def update(self, results: pd.DataFrame) -> None:
        """Update plots in main window as well as any active extensions and the
        extensions palette

        Parameters
        ----------
        results : pd.DataFrame

        Returns
        -------
        None
        """
        self.update_curves(results)
        self.update_analysis_extensions()
        self.extensions_palette.update_palette()

        # Quick-n-dirty fix to the auto range issue
        self.eval_count += 1
        if self.eval_count < 5:
            self.enable_auto_range()

        self.sig_progress.emit(self.routine.data.tail(1))

        # Check critical condition
        self.check_critical()

    def update_curves(self, results=None):
        use_time_axis = self.plot_x_axis == 1
        normalize_inputs = self.x_plot_y_axis == 1

        if results is not None:
            self.routine.data = results

        data_copy = self.routine.sorted_data

        # Get timestamps
        if use_time_axis:
            ts = self.extract_timestamp(data_copy)
            ts -= ts[0]
        else:
            ts = None

        variable_names = self.vocs.variable_names

        # if normalize x, normalize using vocs
        if normalize_inputs:
            input_data = self.vocs.normalize_inputs(data_copy)
        else:
            input_data = data_copy[variable_names]

        # if plot relative, subtract the first value from the dict
        if self.x_plot_relative:
            input_data[variable_names] = (
                input_data[variable_names] - input_data[variable_names].iloc[0]
            )

        set_data(variable_names, self.curves_variable, input_data, ts)
        set_data(self.vocs.objective_names, self.curves_objective, data_copy, ts)
        set_data(self.vocs.constraint_names, self.curves_constraint, data_copy, ts)
        set_data(self.vocs.observable_names, self.curves_sta, data_copy, ts)

    def check_critical(self) -> None:
        """
        Check if a critical constraint has been violated in the last data point,
        and take appropriate actions if so.

        If there are no critical constraints, the function will return without taking
        any action. If a critical constraint has been violated, it will pause the
        run, open a dialog to inform the user about the violation, and provide
        options to terminate or resume the run.

        Returns
        -------
        None

        Notes
        -----

        The critical constraints are determined by the
        `self.routine.critical_constraint_names` attribute. If no critical
        constraints are defined, this function will have no effect.

        The function emits signals `self.sig_pause` and `self.sig_stop` to handle the
        pause and stop actions.

        """
        # if there are no critical constraints then skip
        if len(self.routine.critical_constraint_names) == 0:
            return

        feas = self.vocs.feasibility_data(self.routine.data.tail(1), prefix="")
        feasible = feas["feasible"].iloc[0].item()
        if feasible:
            return

        # if code reaches this point there is a critical constraint violated
        self.sig_pause.emit(True)
        self.btn_ctrl.setIcon(self.icon_play)
        self.btn_ctrl.setToolTip("Resume")
        self.btn_ctrl._status = "play"

        # Show the list of critical violated constraints
        feas_crit = feas[self.routine.critical_constraint_names]
        violated_crit = feas_crit.columns[~feas_crit.iloc[0]].tolist()
        msg = "\n".join(violated_crit)
        reply = QMessageBox.warning(
            self,
            "Run Paused",
            f"The following critical constraints were violated:\n\n{msg}\n\nTerminate the run?",
            QMessageBox.Yes | QMessageBox.No,
            QMessageBox.Yes,
        )
        if reply == QMessageBox.Yes:
            self.sig_stop.emit()
            self.sig_stop_run.emit()

    def update_analysis_extensions(self) -> None:
        for ele in self.active_extensions:
            try:
                ele.update_window(self.routine)
            except ValueError:
                traceback.print_exc()

    def env_ready(self, init_vars) -> None:
        self.init_vars = init_vars

        self.btn_log.setDisabled(False)
        self.btn_opt.setDisabled(False)

    def routine_finished(self) -> None:
        self.running = False
        self.btn_ctrl.setIcon(self.icon_pause)
        self.btn_ctrl.setToolTip("Pause")
        self.btn_ctrl._status = "pause"
        self.btn_ctrl.setDisabled(True)

        # Note the order of the following two lines cannot be changed!
        self.btn_stop.setPopupMode(QToolButton.MenuButtonPopup)
        self.btn_stop.setStyleSheet(stylesheet_run)
        self.run_action.setText("Run")
        self.run_action.setIcon(self.icon_play)
        self.run_until_action.setText("Run until")
        self.run_until_action.setIcon(self.icon_play)
        # self.btn_stop.setToolTip('')
        self.btn_stop.setDisabled(False)

        self.btn_reset.setDisabled(False)
        self.btn_set.setDisabled(False)
        self.btn_del.setDisabled(False)

        self.sig_lock.emit(False)

        try:
            # TODO: fill in the states
            # TODO: replace self.testing with with another processes for having a testing mode
            if not self.testing:
                run = archive_run(self.routine, states=self._states)
                self.routine_runner.run_filename = run["filename"]
                env = self.routine.environment
                path = run["path"]
                filename = run["filename"][:-4] + "pickle"

            try:
                env.interface.stop_recording(os.path.join(path, filename))
            except AttributeError:  # recording was not enabled
                pass

            self.sig_run_name.emit(run["filename"])
            self.sig_status.emit(
                f"Archive success: Run data archived to {BADGER_ARCHIVE_ROOT}"
            )
            # if not self.testing:
            #     QMessageBox.information(
            #         self, 'Success!',
            #         f'Archive success: Run data archived to {BADGER_ARCHIVE_ROOT}')

        except Exception as e:
            self.sig_run_name.emit(None)
            self.sig_status.emit(f"Archive failed: {str(e)}")
            # if not self.testing:
            #     QMessageBox.critical(self, 'Archive failed!',
            #                          f'Archive failed: {str(e)}')
        finally:
            for action in self.post_run_actions:
                action()

        # self.reset_routine_runner()

    def destroy_unused_env(self) -> None:
        if not self.running:
            try:
                del self.routine_runner.routine.environment
            except AttributeError:  # env already destroyed
                pass

            try:
                del self.routine.environment
            except AttributeError:  # env already destroyed
                pass

    def on_error(self, error):
        details = error._details if hasattr(error, "_details") else None

        dialog = BadgerScrollableMessageBox(
            title="Error!", text=str(error), parent=self
        )
        dialog.setIcon(QMessageBox.Critical)
        dialog.setDetailedText(details)
        dialog.exec_()

    # Do not show info -- too distracting
    def on_info(self, msg):
        pass

    def logbook(self):
        try:
            send_to_logbook(self.routine, self.monitor)
        except Exception as e:
            self.sig_status.emit(f"Log failed: {str(e)}")
            # QMessageBox.critical(self, 'Log failed!', str(e))

            return

        self.sig_status.emit(f"Log success: Log saved to {BADGER_LOGBOOK_ROOT}")
        # QMessageBox.information(
        #     self, 'Success!', f'')

    def ctrl_routine(self):
        if self.btn_ctrl._status == "pause":
            self.sig_pause.emit(True)
            self.btn_ctrl.setIcon(self.icon_play)
            self.btn_ctrl.setToolTip("Resume")
            self.btn_ctrl._status = "play"
        else:
            self.sig_pause.emit(False)
            self.btn_ctrl.setIcon(self.icon_pause)
            self.btn_ctrl.setToolTip("Pause")
            self.btn_ctrl._status = "pause"

    def ins_obj_dragged(self, ins_obj):
        self.inspector_variable.setValue(ins_obj.value())
        if self.vocs.constraint_names:
            self.inspector_constraint.setValue(ins_obj.value())
        if self.vocs.observable_names:
            self.inspector_state.setValue(ins_obj.value())

    def ins_con_dragged(self, ins_con):
        self.inspector_variable.setValue(ins_con.value())
        self.inspector_objective.setValue(ins_con.value())
        if self.vocs.observable_names:
            self.inspector_state.setValue(ins_con.value())

    def ins_sta_dragged(self, ins_sta):
        self.inspector_variable.setValue(ins_sta.value())
        self.inspector_objective.setValue(ins_sta.value())
        if self.vocs.constraint_names:
            self.inspector_constraint.setValue(ins_sta.value())

    def ins_var_dragged(self, ins_var):
        self.inspector_objective.setValue(ins_var.value())
        if self.vocs.constraint_names:
            self.inspector_constraint.setValue(ins_var.value())
        if self.vocs.observable_names:
            self.inspector_state.setValue(ins_var.value())

    def ins_drag_done(self, ins):
        self.sync_ins(ins.value())

    def sync_ins(self, pos):
        if self.plot_x_axis:  # x-axis is time
            value, idx = self.closest_ts(pos)
        else:
            try:
                ts = self.extract_timestamp()
                value = idx = np.clip(np.round(pos), 0, len(ts) - 1)
            except:  # no data
                value = idx = np.round(pos)
        self.inspector_objective.setValue(value)
        if self.vocs and self.vocs.constraint_names:
            self.inspector_constraint.setValue(value)
        if self.vocs and self.vocs.observable_names:
            self.inspector_state.setValue(value)
        self.inspector_variable.setValue(value)

        self.sig_inspect.emit(idx)

    def closest_ts(self, t):
        # Get the closest timestamp in data regarding t
        ts = self.extract_timestamp()
        ts -= ts[0]
        idx = np.argmin(np.abs(ts - t))

        return ts[idx], idx

    def reset_env(self):
        reply = QMessageBox.question(
            self,
            "Reset Environment",
            f"Are you sure you want to reset the env vars "
            f"back to {self.init_vars}?",
            QMessageBox.Yes | QMessageBox.No,
            QMessageBox.No,
        )
        if reply != QMessageBox.Yes:
            return

        curr_vars = get_current_vars(self.routine)

        self.routine.environment._set_variables(
            dict(zip(self.vocs.variable_names, self.init_vars))
        )

        self.jump_to_solution(0)
        self.sig_inspect.emit(0)
        # Center around the zero position
        if self.plot_x_axis:  # x-axis is time
            pos, _ = self.closest_ts(self.inspector_objective.value())
        else:
            pos = int(self.inspector_objective.value())
        x_range = self.plot_var.getViewBox().viewRange()[0]
        delta = (x_range[1] - x_range[0]) / 2
        self.plot_var.setXRange(pos - delta, pos + delta, padding=0)

        self.sig_status.emit(
            f"Reset environment: Env vars {curr_vars} -> {self.init_vars}"
        )
        # QMessageBox.information(self, 'Reset Environment',
        #                         f'Env vars {curr_vars} -> {self.init_vars}')

    def jump_to_optimal(self):
        try:
            best_idx, _, _ = self.routine.vocs.select_best(
                self.routine.sorted_data, n=1
            )
            # print(best_idx, _)
            best_idx = int(best_idx[0])

            self.jump_to_solution(best_idx)
            self.sig_inspect.emit(best_idx)
        except NotImplementedError:
            QMessageBox.warning(
                self,
                "Jump to optimum",
                "Jump to optimum is not supported for "
                "multi-objective optimization yet",
            )

    def jump_to_solution(self, idx):
        if self.plot_x_axis:  # x-axis is time
            ts = self.extract_timestamp()
            value = ts[idx] - ts[0]
        else:
            value = idx

        self.inspector_objective.setValue(value)
        if self.vocs.constraint_names:
            self.inspector_constraint.setValue(value)
        if self.vocs.observable_names:
            self.inspector_state.setValue(value)
        self.inspector_variable.setValue(value)

    def set_vars(self):
        df = self.routine.sorted_data
        if self.plot_x_axis:  # x-axis is time
            pos, idx = self.closest_ts(self.inspector_objective.value())
        else:
            pos = idx = int(self.inspector_objective.value())
        variable_names = self.vocs.variable_names
        solution = df[variable_names].to_numpy()[idx]

        reply = QMessageBox.question(
            self,
            "Apply Solution",
            f"Are you sure you want to apply the selected solution at {solution} to env?",
            QMessageBox.Yes | QMessageBox.No,
            QMessageBox.No,
        )
        if reply != QMessageBox.Yes:
            return

        curr_vars = get_current_vars(self.routine)
        self.routine.environment._set_variables(dict(zip(variable_names, solution)))
        # center around the inspector
        x_range = self.plot_var.getViewBox().viewRange()[0]
        delta = (x_range[1] - x_range[0]) / 2
        self.plot_var.setXRange(pos - delta, pos + delta, padding=0)

        updated_vars = get_current_vars(self.routine)
        self.sig_status.emit(
            f"Dial in solution: Env vars {curr_vars} -> {updated_vars}"
        )
        # QMessageBox.information(
        #     self, 'Set Environment', f'Env vars have been set to {solution}')

    def select_x_axis(self, i):
        self.plot_x_axis = i

        # Switch the x-axis labels
        if i:
            self.plot_var.setLabel("bottom", "time (s)")
            self.plot_obj.setLabel("bottom", "time (s)")
            if self.vocs.constraint_names:
                self.plot_con.setLabel("bottom", "time (s)")
            if self.vocs.observable_names:
                self.plot_obs.setLabel("bottom", "time (s)")
        else:
            self.plot_var.setLabel("bottom", "iterations")
            self.plot_obj.setLabel("bottom", "iterations")
            if self.vocs.constraint_names:
                self.plot_con.setLabel("bottom", "iterations")
            if self.vocs.observable_names:
                self.plot_obs.setLabel("bottom", "iterations")

        # Update inspector line position
        if i:
            ts = self.extract_timestamp()
            value = ts[int(self.inspector_objective.value())] - ts[0]
        else:
            _, value = self.closest_ts(self.inspector_objective.value())
        self.inspector_objective.setValue(value)
        if self.vocs.constraint_names:
            self.inspector_constraint.setValue(value)
        if self.vocs.observable_names:
            self.inspector_state.setValue(value)
        self.inspector_variable.setValue(value)

        self.update_curves()
        self.enable_auto_range()

    def select_x_plot_y_axis(self, i):
        self.x_plot_y_axis = i
        self.update_curves()

    def toggle_x_plot_y_axis_relative(self):
        self.x_plot_relative = self.check_relative.isChecked()
        self.update_curves()

    def on_mouse_click(self, event):
        # https://stackoverflow.com/a/64081483
        coor_obj = self.plot_obj.vb.mapSceneToView(event._scenePos)
        if self.vocs and self.vocs.constraint_names:
            coor_con = self.plot_con.vb.mapSceneToView(event._scenePos)
        if self.vocs and self.vocs.observable_names:
            coor_sta = self.plot_obs.vb.mapSceneToView(event._scenePos)
        coor_var = self.plot_var.vb.mapSceneToView(event._scenePos)

        flag = self.plot_obj.viewRect().contains(
            coor_obj
        ) or self.plot_var.viewRect().contains(coor_var)
        if self.vocs and self.vocs.constraint_names:
            flag = flag or self.plot_con.viewRect().contains(coor_con)
        if self.vocs and self.vocs.observable_names:
            flag = flag or self.plot_obs.viewRect().contains(coor_sta)

        if flag:
            self.sync_ins(coor_obj.x())

    def delete_run(self):
        self.sig_del.emit()

    def set_run_action(self):
        if self.btn_stop.defaultAction() is not self.run_action:
            self.btn_stop.setDefaultAction(self.run_action)

<<<<<<< HEAD
        if self.run_action.text() == 'Run':
            self.btn_stop.setDisabled(True)
=======
        if self.run_action.text() == "Run":
>>>>>>> 5c28cf72
            self.start()
        else:
            self.btn_stop.setDisabled(True)
            self.sig_stop.emit()
            self.sig_stop_run.emit()

    def set_run_until_action(self):
        if self.btn_stop.defaultAction() is not self.run_until_action:
            self.btn_stop.setDefaultAction(self.run_until_action)

        if self.run_until_action.text() == "Run until":
            dlg = BadgerTerminationConditionDialog(
                self,
                self.start,
                self.save_termination_condition,
                self.termination_condition,
            )
            self.tc_dialog = dlg
            try:
                dlg.exec()
            finally:
                self.tc_dialog = None
        else:
            self.btn_stop.setDisabled(True)
            self.sig_stop.emit()
            self.sig_stop_run.emit()

    def register_post_run_action(self, action):
        self.post_run_actions.append(action)


def add_axes(monitor, ylabel, title, cursor_line, **kwargs):
    plot_obj = monitor.addPlot(title=title, **kwargs)
    plot_obj.setLabel("left", ylabel)
    plot_obj.setLabel("bottom", "iterations")
    plot_obj.showGrid(x=True, y=True)
    leg_obj = plot_obj.addLegend()
    leg_obj.setBrush((50, 50, 100, 200))

    plot_obj.addItem(cursor_line)

    return plot_obj


def create_cursor_line():
    return pg.InfiniteLine(
        movable=True,
        angle=90,
        label=None,
        labelOpts={
            "position": 0.1,
            "color": (200, 200, 100),
            "fill": (200, 200, 200, 50),
            "movable": True,
        },
    )


def set_data(names: List[str], curves: dict, data: pd.DataFrame, ts=None):

    for name in names:
        if ts is not None:
            curves[name].setData(ts, data[name].to_numpy(dtype=np.double))
        else:
            curves[name].setData(data[name].to_numpy(dtype=np.double))<|MERGE_RESOLUTION|>--- conflicted
+++ resolved
@@ -600,13 +600,9 @@
         self.routine_runner.run()
         self.btn_stop.setStyleSheet(stylesheet_stop)
         self.btn_stop.setPopupMode(QToolButton.DelayedPopup)
-<<<<<<< HEAD
         self.sig_run_started.emit()
         self.btn_stop.setDisabled(False)
         self.run_action.setText('Stop')
-=======
-        self.run_action.setText("Stop")
->>>>>>> 5c28cf72
         self.run_action.setIcon(self.icon_stop)
         self.run_until_action.setText("Stop")
         self.run_until_action.setIcon(self.icon_stop)
@@ -1104,12 +1100,8 @@
         if self.btn_stop.defaultAction() is not self.run_action:
             self.btn_stop.setDefaultAction(self.run_action)
 
-<<<<<<< HEAD
         if self.run_action.text() == 'Run':
             self.btn_stop.setDisabled(True)
-=======
-        if self.run_action.text() == "Run":
->>>>>>> 5c28cf72
             self.start()
         else:
             self.btn_stop.setDisabled(True)
