--- conflicted
+++ resolved
@@ -153,7 +153,6 @@
             self.pause_event.set()
             self.setup_timer()
             # self.signals.finished.emit(self.routine.states)
-<<<<<<< HEAD
 
             self.routine.data = None  # reset data
             # Recalculate the bounds and initial points if asked
@@ -183,8 +182,7 @@
             #     evaluate_callback=self.after_evaluate,
             #     states_callback=self.states_ready
             # )
-=======
->>>>>>> 2c301b3b
+
         except BadgerRunTerminatedError as e:
             self.signals.finished.emit()
             self.signals.info.emit(str(e))
