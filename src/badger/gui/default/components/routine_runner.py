import logging

logger = logging.getLogger(__name__)
 
import time
<<<<<<< HEAD
from xopt import VOCS
from multiprocessing import Queue, Process, Event
from PyQt5.QtCore import pyqtSignal, QObject, QTimer
from badger.routine import Routine
from .process_manager import processManager
from ....errors import BadgerRunTerminatedError
from ....core_subprocess import run_routine_subprocess
import os
=======
import traceback
from pandas import DataFrame
import torch  # for converting dtype str to torch object
from PyQt5.QtCore import pyqtSignal, QObject, QRunnable
from ....core import run_routine, Routine
from ....errors import BadgerRunTerminatedError
from ....tests.utils import get_current_vars

>>>>>>> ca9756a9

class BadgerRoutineSignals(QObject):
    env_ready = pyqtSignal(list)
    finished = pyqtSignal()
    progress = pyqtSignal(object)
    routine_data = pyqtSignal(VOCS)
    error = pyqtSignal(Exception)
    info = pyqtSignal(str)


class BadgerRoutineSubprocess():
    """
    This class takes the users choosen routine and then grabs a suprocess to run the routine using code in core_subprocess.py.
    """

    def __init__(self, process_manager: processManager, routine: Routine=None, save: bool=False, verbose: int=2, use_full_ts: bool=False) -> None:
        """
        Parameters
        ----------
        routine: Routine
            Defined routine for runner
        save: bool
            Flag to enable saving to database
        verbose: int, default: 2
            Verbostiy level (higher is more output)
        use_full_ts: bool
            If true use full time stamp info when dumping to database
        """
        super().__init__()

        # Signals should belong to instance rather than class
        # Since there could be multiple runners running in parallel
        self.signals = BadgerRoutineSignals()
        self.process_manager = process_manager
        self.routine = routine
        self.run_filename = None
        self.states = None  # system states to be saved at start of a run
        self.save = save
        self.verbose = verbose
        self.use_full_ts = use_full_ts
        self.termination_condition = None  # additional option to control the optimization flow
        self.start_time = None  # track the time cost of the run
        self.last_dump_time = None  # track the time the run data got dumped

        self.data_queue = None
        self.stop_event = None
        self.pause_event = None 
        self.routine_process = None 
        self.is_killed = False

    def set_termination_condition(self, termination_condition) -> None:
        """
        setter method for the termination condition.

        Paramerters:
            termination_condition : 
        """
        self.termination_condition = termination_condition

    def run(self) -> None:
        """
        This method starts up the routine. 
        The method grabs a subprocess from self.process_manager queue. 
        Then the method unpauses the process along with passing the selected routine name. 
        """

        self.start_time = time.time()
        self.last_dump_time = None  # reset the timer

        # Patch for converting dtype str to torch object
        try:
            dtype = self.routine.generator.turbo_controller.tkwargs['dtype']
            self.routine.generator.turbo_controller.tkwargs['dtype'] = eval(dtype)
        except AttributeError:
            pass
        except KeyError:
            pass
        except TypeError:
            pass

        try:
                self.save_init_vars()
                self.process_with_args = self.process_manager.remove_from_queue()
                self.routine_process = self.process_with_args["process"]
                self.stop_event = self.process_with_args["stop_event"]
                self.pause_event = self.process_with_args["pause_event"]
                self.data_queue = self.process_with_args["data_queue"]
                self.evaluate_queue = self.process_with_args["evaluate_queue"]
                self.wait_event = self.process_with_args["wait_event"]
                
                arg_dict = {
                    'routine_name': self.routine.name,
                    'evaluate': True,
                    'termination_condition': self.termination_condition, 
                    'start_time': self.start_time}
                
                self.data_queue.put(arg_dict)
                self.wait_event.set()
                self.pause_event.set()
                self.setup_timer()

        except BadgerRunTerminatedError as e:
            self.signals.finished.emit()
            self.signals.info.emit(str(e))
        except Exception as e:
            traceback_info = traceback.format_exc()
            e._details = traceback_info
            self.signals.finished.emit()
            self.signals.error.emit(e)


    def setup_timer(self) -> None:
        """
        This sets up a QTimer to check for updates from the subprocess. 
        The clock checks are every 100 miliseconds.  
        """
        self.timer = QTimer()
        self.timer.timeout.connect(self.check_queue)
        self.timer.setInterval(100)  
        self.timer.start() 
        
    def check_queue(self) -> None:
        """
        This method checks the subprocess for updates in the evaluate_queue. 
        It is called by a QTimer every 100 miliseconds.  
        """
        if not self.evaluate_queue.empty():
            while not self.evaluate_queue.empty():                                                  
                results = self.evaluate_queue.get()
                self.after_evaluate(results)

        if not self.routine_process.is_alive():
            self.timer.stop()
            self.signals.finished.emit()

    def after_evaluate(self, results) -> None:
        """
        This method emits updates sent over from the subprocess running the routine on the evaluate_queue.  
        """
        self.signals.progress.emit(results)
        time.sleep(0.1)

<<<<<<< HEAD
    def save_init_vars(self) -> None:
        """
        Emits the intital variables in the env_ready signal. 
        """
        var_names = self.routine.vocs.variable_names
        var_dict = self.routine.environment._get_variables(var_names)
        init_vars = list(var_dict.values())
=======
    def save_init_vars(self):
        init_vars = get_current_vars(self.routine)
>>>>>>> ca9756a9
        self.signals.env_ready.emit(init_vars)

    def stop_routine(self) -> None:
        """
        This method will attempt to close the subprocess running the routine. 
        If the process does not close withing the timeout time (0.1 seconds) then the method will terminate the process. 
        The method then emits a signal that the process has been stopped. 
        """
        self.stop_event.set()
        self.routine_process.join(timeout=0.1) 

        if self.routine_process.is_alive():
            self.routine_process.terminate()
            self.routine_process.join()
            
        self.timer.stop()
        self.signals.finished.emit()


    def ctrl_routine(self, pause) -> None:
        """
        This method will pause and unpause the routine. 
        This is accomplished by a multiprocessing Event which when set will pause the subprocess.
        """
        if pause:
            self.pause_event.clear()
        else:
            self.pause_event.set()
<|MERGE_RESOLUTION|>--- conflicted
+++ resolved
@@ -3,7 +3,6 @@
 logger = logging.getLogger(__name__)
  
 import time
-<<<<<<< HEAD
 from xopt import VOCS
 from multiprocessing import Queue, Process, Event
 from PyQt5.QtCore import pyqtSignal, QObject, QTimer
@@ -12,16 +11,11 @@
 from ....errors import BadgerRunTerminatedError
 from ....core_subprocess import run_routine_subprocess
 import os
-=======
 import traceback
 from pandas import DataFrame
 import torch  # for converting dtype str to torch object
-from PyQt5.QtCore import pyqtSignal, QObject, QRunnable
-from ....core import run_routine, Routine
-from ....errors import BadgerRunTerminatedError
 from ....tests.utils import get_current_vars
 
->>>>>>> ca9756a9
 
 class BadgerRoutineSignals(QObject):
     env_ready = pyqtSignal(list)
@@ -30,7 +24,7 @@
     routine_data = pyqtSignal(VOCS)
     error = pyqtSignal(Exception)
     info = pyqtSignal(str)
-
+    
 
 class BadgerRoutineSubprocess():
     """
@@ -164,7 +158,6 @@
         self.signals.progress.emit(results)
         time.sleep(0.1)
 
-<<<<<<< HEAD
     def save_init_vars(self) -> None:
         """
         Emits the intital variables in the env_ready signal. 
@@ -172,10 +165,12 @@
         var_names = self.routine.vocs.variable_names
         var_dict = self.routine.environment._get_variables(var_names)
         init_vars = list(var_dict.values())
-=======
-    def save_init_vars(self):
+
+    def save_init_vars_alt(self) -> None:
+        """
+        Emits the intital variables in the env_ready signal. 
+        """
         init_vars = get_current_vars(self.routine)
->>>>>>> ca9756a9
         self.signals.env_ready.emit(init_vars)
 
     def stop_routine(self) -> None:
