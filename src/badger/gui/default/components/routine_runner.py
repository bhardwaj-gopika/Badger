--- conflicted
+++ resolved
@@ -12,13 +12,10 @@
 from badger.settings import init_settings
 from badger.gui.default.components.process_manager import ProcessManager
 from badger.routine import Routine
-<<<<<<< HEAD
 from badger.errors import BadgerError
-=======
 
 logger = logging.getLogger(__name__)
 
->>>>>>> c8e46336
 
 class BadgerRoutineSignals(QObject):
     env_ready = pyqtSignal(list)
