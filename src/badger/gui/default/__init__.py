from importlib import resources
import signal
import sys
import time
from PyQt5.QtWidgets import QApplication
from PyQt5.QtGui import QFont, QIcon
from PyQt5 import QtCore
from qdarkstyle import load_stylesheet, LightPalette, DarkPalette

from badger.settings import init_settings
from badger.gui.default.windows.main_window import BadgerMainWindow

import traceback
from badger.errors import BadgerError
from types import TracebackType
from typing import Type, NoReturn

# Fix the scaling issue on multiple monitors w/ different scaling settings
# if sys.platform == 'win32':
#     ctypes.windll.shcore.SetProcessDpiAwareness(1)

if hasattr(QtCore.Qt, "AA_EnableHighDpiScaling"):
    QApplication.setAttribute(QtCore.Qt.AA_EnableHighDpiScaling, True)

if hasattr(QtCore.Qt, "AA_UseHighDpiPixmaps"):
    QApplication.setAttribute(QtCore.Qt.AA_UseHighDpiPixmaps, True)

# if hasattr(QtCore.Qt, 'HighDpiScaleFactorRoundingPolicy'):
#     QApplication.setAttribute(
#         QtCore.Qt.HighDpiScaleFactorRoundingPolicy.PassThrough)

TIMER = {"time": None}


def on_exit(*args):
    if TIMER["time"] is None:
        print("Press Ctrl/Cmd + C again within 1s to quit Badger")
        TIMER["time"] = time.time()
        return

    TIMER["time"] = None
    print("Goodbye")
    QApplication.quit()


def on_timeout():
    if TIMER["time"] is None:
        return

    now = time.time()
    if (now - TIMER["time"]) > 1:
        TIMER["time"] = None
        print("Timeout, resume the operation...")


def error_handler(
    etype: Type[BaseException], value: BaseException, tb: TracebackType
) -> NoReturn:
    """
    Custom exception handler that formats uncaught exceptions and raises a BadgerError.

    Parameters
    ----------
    etype : Type[BaseException]
        The class of the exception that was raised.
    value : BaseException
        The exception instance.
    tb : TracebackType
        The traceback object associated with the exception.

    Raises
    ------
    BadgerError
        An exception that includes the error title and detailed traceback.
    """
    error_msg = "".join(traceback.format_exception(etype, value, tb))
    error_title = f"{etype.__name__}: {value}"
    raise BadgerError(error_title, error_msg)


<<<<<<< HEAD
def launch_gui(config_path=None):
=======
def launch_gui():
    sys.excepthook = error_handler
>>>>>>> 1a2fb8c9
    app = QApplication(sys.argv)
    config_singleton = init_settings()

    if config_path is not None: 
        config_singleton._instance._config = config_singleton.load_or_create_config(config_path)
        config_singleton._instance.config_path = config_path
    
    # Set app metainfo
    app.setApplicationName("Badger")
    icon_ref = resources.files(__name__) / "images/icon.png"
    with resources.as_file(icon_ref) as icon_path:
        app.setWindowIcon(QIcon(str(icon_path)))

    font = QFont()
    font.setPixelSize(13)
    # font.setWeight(QFont.DemiBold)
    app.setFont(font)

    # Set up stylesheet
    theme = config_singleton.read_value("BADGER_THEME")
    if theme == "dark":
        app.setStyleSheet(load_stylesheet(palette=DarkPalette))
    elif theme == "light":
        app.setStyleSheet(load_stylesheet(palette=LightPalette))
    else:
        app.setStyleSheet("")

    # Show the main window
    window = BadgerMainWindow()

    # Enable Ctrl + C quit
    signal.signal(signal.SIGINT, on_exit)
    # Let the interpreter run each 0.2 s
    timer = QtCore.QTimer()
    timer.timeout.connect(on_timeout)
    timer.start(200)

    window.show()

    # Show the saving SCORE heads-up
    # QMessageBox.information(
    #        window, 'Heads-up!', 'This might be a good time to save a SCORE.')

    sys.exit(app.exec())<|MERGE_RESOLUTION|>--- conflicted
+++ resolved
@@ -78,12 +78,9 @@
     raise BadgerError(error_title, error_msg)
 
 
-<<<<<<< HEAD
 def launch_gui(config_path=None):
-=======
-def launch_gui():
     sys.excepthook = error_handler
->>>>>>> 1a2fb8c9
+
     app = QApplication(sys.argv)
     config_singleton = init_settings()
 
