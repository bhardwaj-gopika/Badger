import os
import warnings
from datetime import datetime
import logging

import yaml
import sqlite3
<<<<<<< HEAD

=======
import uuid
>>>>>>> 6514fec4
from .routine import Routine
from .settings import init_settings
from .utils import get_yaml_string
from .errors import BadgerConfigError, BadgerDBError

logger = logging.getLogger(__name__)

# Check badger database root
<<<<<<< HEAD
BADGER_DB_ROOT = read_value("BADGER_DB_ROOT")
=======
config_singleton = init_settings()
BADGER_DB_ROOT = config_singleton.read_value('BADGER_DB_ROOT')
>>>>>>> 6514fec4
if BADGER_DB_ROOT is None:
    raise BadgerConfigError("Please set the BADGER_DB_ROOT env var!")
elif not os.path.exists(BADGER_DB_ROOT):
    os.makedirs(BADGER_DB_ROOT)
    logger.info(f"Badger database root {BADGER_DB_ROOT} created")

<<<<<<< HEAD

def maybe_create_routines_db(func):
=======
def ensure_routines_db_exists(func):
    """
    Create the routines database (a SQL table) if it does not already exist.
    """
>>>>>>> 6514fec4
    def func_safe(*args, **kwargs):
        db_routine = os.path.join(BADGER_DB_ROOT, "routines.db")

        con = sqlite3.connect(db_routine)
        cur = con.cursor()

<<<<<<< HEAD
        cur.execute(
            "create table if not exists routine (name not null primary key, config, savedAt timestamp)"
        )
=======
        cur.execute('create table if not exists routine (id text primary key, name text, config, savedAt timestamp)')
>>>>>>> 6514fec4

        con.commit()
        con.close()

        return func(*args, **kwargs)

    return func_safe


<<<<<<< HEAD
def maybe_create_runs_db(func):
=======
def ensure_runs_db_exists(func):
    """
    Create the runs database (a SQL table) if it does not already exist.
    """
>>>>>>> 6514fec4
    def func_safe(*args, **kwargs):
        db_run = os.path.join(BADGER_DB_ROOT, "runs.db")

        con = sqlite3.connect(db_run)
        cur = con.cursor()

<<<<<<< HEAD
        cur.execute(
            "create table if not exists run (id integer primary key, savedAt timestamp, finishedAt timestamp, routine, filename)"
        )
=======
        cur.execute('create table if not exists run (id integer primary key, savedAt timestamp, finishedAt timestamp, routine_id, filename)')
>>>>>>> 6514fec4

        con.commit()
        con.close()

        return func(*args, **kwargs)

    return func_safe


def filter_routines(records, tags):
    records_filtered = []
    for record in records:
        try:
<<<<<<< HEAD
            _tags = yaml.safe_load(record[1])["config"]["tags"]
=======
            _tags = yaml.safe_load(record[3])['config']['tags']
>>>>>>> 6514fec4
            if tags.items() <= _tags.items():
                records_filtered.append(record)
        except:
            pass

    return records_filtered


def extract_metadata(records):
    env_list = []
    descr_list = []
    for record in records:
        try:
<<<<<<< HEAD
            metadata = yaml.safe_load(record[1])
            env = metadata["environment"]["name"]
=======
            metadata = yaml.safe_load(record[2])
            env = metadata['environment']['name']
>>>>>>> 6514fec4
            env_list.append(env)
            descr = metadata["description"]
            descr_list.append(descr)
        except Exception:
            env_list.append("")
            descr_list.append("")

    return env_list, descr_list


@ensure_routines_db_exists
def save_routine(routine: Routine):
    db_routine = os.path.join(BADGER_DB_ROOT, "routines.db")

    con = sqlite3.connect(db_routine)
    cur = con.cursor()

<<<<<<< HEAD
    cur.execute("select * from routine where name=:name", {"name": routine.name})
    record = cur.fetchone()

    runs = get_runs_by_routine(routine.name)

    if record and len(runs) == 0:  # update the record
        cur.execute(
            "update routine set config = ?, savedAt = ? where name = ?",
            (routine.yaml(), datetime.now(), routine.name),
        )
    else:  # insert a record
        cur.execute(
            "insert into routine values (?, ?, ?)",
            (routine.name, routine.yaml(), datetime.now()),
        )
=======
    id = str(uuid.uuid4())
    routine.id = id
    cur.execute('insert into routine values (?, ?, ?, ?)',
                (routine.id, routine.name, routine.yaml(), datetime.now()))
>>>>>>> 6514fec4

    con.commit()
    con.close()


# This function is not safe and might break database! Use with caution!
<<<<<<< HEAD
@maybe_create_routines_db
@maybe_create_runs_db
def update_routine(routine: Routine, old_name=""):
    db_routine = os.path.join(BADGER_DB_ROOT, "routines.db")
=======
@ensure_routines_db_exists
def update_routine(routine: Routine):

    db_routine = os.path.join(BADGER_DB_ROOT, 'routines.db')
>>>>>>> 6514fec4

    con = sqlite3.connect(db_routine)
    cur = con.cursor()

<<<<<<< HEAD
    name = old_name if old_name else routine.name
    cur.execute("select * from routine where name=:name", {"name": name})
    record = cur.fetchone()

    if record:  # update the record
        cur.execute(
            "update routine set name = ?, config = ?, savedAt = ? where name = ?",
            (routine.name, routine.yaml(), datetime.now(), name),
        )

    if old_name:
        db_run = os.path.join(BADGER_DB_ROOT, "runs.db")

        con_run = sqlite3.connect(db_run, timeout=30.0)
        cur_run = con_run.cursor()

        cur_run.execute(
            "update run set routine = ? where routine = ?", (routine.name, old_name)
        )

        con_run.commit()
        con_run.close()
=======
    cur.execute('select * from routine where id=:id',
                {'id': routine.id})
    record = cur.fetchone()

    if record:  # update the record
        cur.execute('update routine set name = ?, config = ?, savedAt = ? where id = ?',
                    (routine.name, routine.yaml(), datetime.now(), routine.id))
>>>>>>> 6514fec4

    con.commit()
    con.close()


<<<<<<< HEAD
@maybe_create_routines_db
@maybe_create_runs_db
def remove_routine(name, remove_runs=False):
    db_routine = os.path.join(BADGER_DB_ROOT, "routines.db")
=======
@ensure_routines_db_exists
@ensure_runs_db_exists
def remove_routine(id: str, remove_runs=True):
    db_routine = os.path.join(BADGER_DB_ROOT, 'routines.db')
>>>>>>> 6514fec4

    con = sqlite3.connect(db_routine)
    cur = con.cursor()

    cur.execute(f'delete from routine where id = "{id}"')

    con.commit()
    con.close()

    if remove_runs:
        # Remove all related run records
        db_run = os.path.join(BADGER_DB_ROOT, "runs.db")

        con = sqlite3.connect(db_run)
        cur = con.cursor()

        cur.execute(f'delete from run where routine_id = "{id}"')

        con.commit()
        con.close()


<<<<<<< HEAD
@maybe_create_routines_db
def load_routine(name: str):
    db_routine = os.path.join(BADGER_DB_ROOT, "routines.db")
    con = sqlite3.connect(db_routine)
    cur = con.cursor()

    cur.execute("select * from routine where name=:name", {"name": name})
=======
@ensure_routines_db_exists
def load_routine(id: str):
    db_routine = os.path.join(BADGER_DB_ROOT, 'routines.db')
    con = sqlite3.connect(db_routine)
    cur = con.cursor()

    if isinstance(id, str) and id.strip():
        cur.execute('select * from routine where id=:id', {'id': id})
    else:
        raise ValueError("Expected id to be a non-empty string.")
>>>>>>> 6514fec4

    records = cur.fetchall()
    con.close()

    if len(records) == 1:
        # return yaml.safe_load(records[0][1]), records[0][2]
        routine_dict = yaml.safe_load(records[0][2])
        # routine_dict['evaluator'] = None
        with warnings.catch_warnings(record=True) as caught_warnings:
            routine = Routine(**routine_dict)

            # Check if any user warnings were caught
            for warning in caught_warnings:
                if isinstance(warning.category, UserWarning):
                    pass
                else:
                    print(f"Caught user warning: {warning.message}")

            return routine, records[0][3]
    elif len(records) == 0:
        raise BadgerDBError(
            f'Routine id {id} not found in the database!')
    else:
        raise BadgerDBError(
<<<<<<< HEAD
            f"Multiple routines with name {name} found in the database!"
        )


@maybe_create_routines_db
def list_routine(keyword="", tags={}):
    db_routine = os.path.join(BADGER_DB_ROOT, "routines.db")
    con = sqlite3.connect(db_routine)
    cur = con.cursor()

    cur.execute(
        f'select name, config, savedAt from routine where name like "%{keyword}%" order by savedAt desc'
    )
=======
            f'Multiple routines with id {id} found in the database!')


@ensure_routines_db_exists
def list_routine(keyword='', tags={}):
    db_routine = os.path.join(BADGER_DB_ROOT, 'routines.db')
    con = sqlite3.connect(db_routine)
    cur = con.cursor()

    # check if id column is in database
    # if not, add it and update routine and run entries accordingly
    cur.execute('pragma table_info(routine)')
    columns = [row[1] for row in cur.fetchall()]
    if 'id' not in columns:
        cur.execute('''
        create table new_table (
            id text primary key,
            name text,
            config,
            savedAt timestamp
        )
        ''')
        db_run = os.path.join(BADGER_DB_ROOT, 'runs.db')
        con_run = sqlite3.connect(db_run)
        cur_run = con_run.cursor()
        cur_run.execute('alter table run rename column routine to routine_id')
        con_run.commit()
        con_run.close()
        cur.execute('select * from routine')
        rows = cur.fetchall()
        for row in rows:
            id = str(uuid.uuid4())
            cur.execute('insert into new_table (id, name, config, savedAt) values (?, ?, ?, ?)',
                        (id, row[0], row[1], row[2]))
            db_run = os.path.join(BADGER_DB_ROOT, 'runs.db')
            con_run = sqlite3.connect(db_run)
            cur_run = con_run.cursor()
            # now the column in run table is called 'routine_id' but they are still routine names
            cur_run.execute('update run set routine_id = ? where routine_id = ?', (id, row[0]))
            con_run.commit()
            con_run.close()
        cur.execute('drop table routine')
        cur.execute('alter table new_table rename to routine')
        con.commit()

    cur.execute(f'select id, name, config, savedAt from routine where name like "%{keyword}%" order by savedAt desc')
>>>>>>> 6514fec4
    records = cur.fetchall()
    if tags:
        records = filter_routines(records, tags)
    ids = [record[0] for record in records]
    names = [record[1] for record in records]
    timestamps = [record[3] for record in records]
    environments, descriptions = extract_metadata(records)
    con.close()

    return ids, names, timestamps, environments, descriptions


@ensure_runs_db_exists
def save_run(run):
    db_run = os.path.join(BADGER_DB_ROOT, "runs.db")

    con = sqlite3.connect(db_run, timeout=30.0)
    cur = con.cursor()

    # Insert or update a record
<<<<<<< HEAD
    routine_name = run["routine"].name
    run_filename = run["filename"]
    timestamps = run["data"]["timestamp"]
=======
    routine_id = run['routine'].id
    run_filename = run['filename']
    timestamps = run['data']['timestamp']
>>>>>>> 6514fec4
    time_start = datetime.fromtimestamp(timestamps[0])
    time_finish = datetime.fromtimestamp(timestamps[-1])

    # Check if the record exist (same filename)
    cur.execute("select id from run where filename = ?", (run_filename,))
    existing_row = cur.fetchone()

    if existing_row:
        cur.execute(
            "update run set finishedAt = ? where filename = ?",
            (time_finish, run_filename),
        )
        rid = existing_row[0]
    else:
<<<<<<< HEAD
        cur.execute(
            "insert into run values (?, ?, ?, ?, ?)",
            (None, time_start, time_finish, routine_name, run_filename),
        )
=======
        cur.execute('insert into run values (?, ?, ?, ?, ?)',
                    (None, time_start, time_finish, routine_id, run_filename))
>>>>>>> 6514fec4
        rid = cur.lastrowid

    con.commit()
    con.close()

    return rid


<<<<<<< HEAD
@maybe_create_runs_db
def get_runs_by_routine(routine: str):
    db_run = os.path.join(BADGER_DB_ROOT, "runs.db")
=======
@ensure_runs_db_exists
def get_runs_by_routine(routine_id: str):
    db_run = os.path.join(BADGER_DB_ROOT, 'runs.db')
>>>>>>> 6514fec4

    con = sqlite3.connect(db_run)
    cur = con.cursor()

<<<<<<< HEAD
    cur.execute(
        f'select filename from run where routine = "{routine}" order by savedAt desc'
    )
=======
    cur.execute(f'select filename from run where routine_id = "{routine_id}" order by savedAt desc')
>>>>>>> 6514fec4
    records = cur.fetchall()
    con.close()

    filenames = [record[0] for record in records]

    return filenames


@ensure_runs_db_exists
def get_runs():
    db_run = os.path.join(BADGER_DB_ROOT, "runs.db")

    con = sqlite3.connect(db_run)
    cur = con.cursor()

    cur.execute("select filename from run order by savedAt desc")
    records = cur.fetchall()

    con.close()

    filenames = [record[0] for record in records]

    return filenames


<<<<<<< HEAD
@maybe_create_runs_db
def remove_run_by_filename(name):
    db_run = os.path.join(BADGER_DB_ROOT, "runs.db")
=======
@ensure_runs_db_exists
def remove_run_by_filename(filename):
    db_run = os.path.join(BADGER_DB_ROOT, 'runs.db')
>>>>>>> 6514fec4

    con = sqlite3.connect(db_run)
    cur = con.cursor()

    cur.execute(f'delete from run where filename = "{filename}"')

    con.commit()
    con.close()


@ensure_runs_db_exists
def remove_run_by_id(rid):
    db_run = os.path.join(BADGER_DB_ROOT, "runs.db")

    con = sqlite3.connect(db_run)
    cur = con.cursor()

    cur.execute(f"delete from run where id = {rid}")

    con.commit()
    con.close()

<<<<<<< HEAD

@maybe_create_runs_db
def get_routine_name_by_filename(filename):
    db_run = os.path.join(BADGER_DB_ROOT, "runs.db")

    con = sqlite3.connect(db_run)
    cur = con.cursor()

    cur.execute(f'select routine from run where filename = "{filename}"')
    routine_name = cur.fetchone()[0]
    con.close()

    return routine_name

=======
>>>>>>> 6514fec4

def import_routines(filename):
    con = sqlite3.connect(filename)
    cur = con.cursor()

    # Deal with empty db file
<<<<<<< HEAD
    cur.execute(
        "create table if not exists routine (name not null primary key, config, savedAt timestamp)"
    )
=======
    cur.execute('create table if not exists routine (id text primary key, name text, config, savedAt timestamp)')
>>>>>>> 6514fec4

    db_routine = os.path.join(BADGER_DB_ROOT, "routines.db")
    con_db = sqlite3.connect(db_routine)
    cur_db = con_db.cursor()

    cur.execute("select * from routine")
    records = cur.fetchall()

    failed_list = []
    for record in records:
        try:
<<<<<<< HEAD
            cur_db.execute("insert into routine values (?, ?, ?)", record)
=======
            cur_db.execute('insert into routine values (?, ?, ?, ?)', record)
>>>>>>> 6514fec4
        except:
            failed_list.append(record[0])

    con_db.commit()
    con_db.close()

    con.close()

    if failed_list:
        raise BadgerDBError(get_yaml_string(failed_list))


def export_routines(filename, routine_id_list):
    con = sqlite3.connect(filename)
    cur = con.cursor()

<<<<<<< HEAD
    cur.execute(
        "create table if not exists routine (name not null primary key, config, savedAt timestamp)"
    )
=======
    cur.execute('create table if not exists routine (id text primary key, name text, config, savedAt timestamp)')
>>>>>>> 6514fec4

    db_routine = os.path.join(BADGER_DB_ROOT, "routines.db")
    con_db = sqlite3.connect(db_routine)
    cur_db = con_db.cursor()

<<<<<<< HEAD
    for name in routine_name_list:
        cur_db.execute("select * from routine where name=:name", {"name": name})
        records = cur_db.fetchall()
        record = records[0]  # should only have one hit

        cur.execute("insert into routine values (?, ?, ?)", record)
=======
    for id in routine_id_list:
        cur_db.execute('select * from routine where id=:id', {'id': id})
        records = cur_db.fetchall()
        record = records[0]  # should only have one hit

        cur.execute('insert into routine values (?, ?, ?, ?)', record)
>>>>>>> 6514fec4

    con_db.close()

    con.commit()
    con.close()<|MERGE_RESOLUTION|>--- conflicted
+++ resolved
@@ -5,11 +5,8 @@
 
 import yaml
 import sqlite3
-<<<<<<< HEAD
-
-=======
 import uuid
->>>>>>> 6514fec4
+
 from .routine import Routine
 from .settings import init_settings
 from .utils import get_yaml_string
@@ -18,40 +15,29 @@
 logger = logging.getLogger(__name__)
 
 # Check badger database root
-<<<<<<< HEAD
-BADGER_DB_ROOT = read_value("BADGER_DB_ROOT")
-=======
 config_singleton = init_settings()
-BADGER_DB_ROOT = config_singleton.read_value('BADGER_DB_ROOT')
->>>>>>> 6514fec4
+BADGER_DB_ROOT = config_singleton.read_value("BADGER_DB_ROOT")
 if BADGER_DB_ROOT is None:
     raise BadgerConfigError("Please set the BADGER_DB_ROOT env var!")
 elif not os.path.exists(BADGER_DB_ROOT):
     os.makedirs(BADGER_DB_ROOT)
     logger.info(f"Badger database root {BADGER_DB_ROOT} created")
 
-<<<<<<< HEAD
-
-def maybe_create_routines_db(func):
-=======
+
 def ensure_routines_db_exists(func):
     """
     Create the routines database (a SQL table) if it does not already exist.
     """
->>>>>>> 6514fec4
+
     def func_safe(*args, **kwargs):
         db_routine = os.path.join(BADGER_DB_ROOT, "routines.db")
 
         con = sqlite3.connect(db_routine)
         cur = con.cursor()
 
-<<<<<<< HEAD
         cur.execute(
-            "create table if not exists routine (name not null primary key, config, savedAt timestamp)"
-        )
-=======
-        cur.execute('create table if not exists routine (id text primary key, name text, config, savedAt timestamp)')
->>>>>>> 6514fec4
+            "create table if not exists routine (id text primary key, name text, config, savedAt timestamp)"
+        )
 
         con.commit()
         con.close()
@@ -61,27 +47,20 @@
     return func_safe
 
 
-<<<<<<< HEAD
-def maybe_create_runs_db(func):
-=======
 def ensure_runs_db_exists(func):
     """
     Create the runs database (a SQL table) if it does not already exist.
     """
->>>>>>> 6514fec4
+
     def func_safe(*args, **kwargs):
         db_run = os.path.join(BADGER_DB_ROOT, "runs.db")
 
         con = sqlite3.connect(db_run)
         cur = con.cursor()
 
-<<<<<<< HEAD
         cur.execute(
-            "create table if not exists run (id integer primary key, savedAt timestamp, finishedAt timestamp, routine, filename)"
-        )
-=======
-        cur.execute('create table if not exists run (id integer primary key, savedAt timestamp, finishedAt timestamp, routine_id, filename)')
->>>>>>> 6514fec4
+            "create table if not exists run (id integer primary key, savedAt timestamp, finishedAt timestamp, routine_id, filename)"
+        )
 
         con.commit()
         con.close()
@@ -95,11 +74,7 @@
     records_filtered = []
     for record in records:
         try:
-<<<<<<< HEAD
-            _tags = yaml.safe_load(record[1])["config"]["tags"]
-=======
-            _tags = yaml.safe_load(record[3])['config']['tags']
->>>>>>> 6514fec4
+            _tags = yaml.safe_load(record[3])["config"]["tags"]
             if tags.items() <= _tags.items():
                 records_filtered.append(record)
         except:
@@ -113,13 +88,8 @@
     descr_list = []
     for record in records:
         try:
-<<<<<<< HEAD
-            metadata = yaml.safe_load(record[1])
+            metadata = yaml.safe_load(record[2])
             env = metadata["environment"]["name"]
-=======
-            metadata = yaml.safe_load(record[2])
-            env = metadata['environment']['name']
->>>>>>> 6514fec4
             env_list.append(env)
             descr = metadata["description"]
             descr_list.append(descr)
@@ -137,97 +107,42 @@
     con = sqlite3.connect(db_routine)
     cur = con.cursor()
 
-<<<<<<< HEAD
-    cur.execute("select * from routine where name=:name", {"name": routine.name})
-    record = cur.fetchone()
-
-    runs = get_runs_by_routine(routine.name)
-
-    if record and len(runs) == 0:  # update the record
-        cur.execute(
-            "update routine set config = ?, savedAt = ? where name = ?",
-            (routine.yaml(), datetime.now(), routine.name),
-        )
-    else:  # insert a record
-        cur.execute(
-            "insert into routine values (?, ?, ?)",
-            (routine.name, routine.yaml(), datetime.now()),
-        )
-=======
     id = str(uuid.uuid4())
     routine.id = id
-    cur.execute('insert into routine values (?, ?, ?, ?)',
-                (routine.id, routine.name, routine.yaml(), datetime.now()))
->>>>>>> 6514fec4
+    cur.execute(
+        "insert into routine values (?, ?, ?, ?)",
+        (routine.id, routine.name, routine.yaml(), datetime.now()),
+    )
 
     con.commit()
     con.close()
 
 
 # This function is not safe and might break database! Use with caution!
-<<<<<<< HEAD
-@maybe_create_routines_db
-@maybe_create_runs_db
-def update_routine(routine: Routine, old_name=""):
-    db_routine = os.path.join(BADGER_DB_ROOT, "routines.db")
-=======
 @ensure_routines_db_exists
 def update_routine(routine: Routine):
-
-    db_routine = os.path.join(BADGER_DB_ROOT, 'routines.db')
->>>>>>> 6514fec4
+    db_routine = os.path.join(BADGER_DB_ROOT, "routines.db")
 
     con = sqlite3.connect(db_routine)
     cur = con.cursor()
 
-<<<<<<< HEAD
-    name = old_name if old_name else routine.name
-    cur.execute("select * from routine where name=:name", {"name": name})
+    cur.execute("select * from routine where id=:id", {"id": routine.id})
     record = cur.fetchone()
 
     if record:  # update the record
         cur.execute(
-            "update routine set name = ?, config = ?, savedAt = ? where name = ?",
-            (routine.name, routine.yaml(), datetime.now(), name),
-        )
-
-    if old_name:
-        db_run = os.path.join(BADGER_DB_ROOT, "runs.db")
-
-        con_run = sqlite3.connect(db_run, timeout=30.0)
-        cur_run = con_run.cursor()
-
-        cur_run.execute(
-            "update run set routine = ? where routine = ?", (routine.name, old_name)
-        )
-
-        con_run.commit()
-        con_run.close()
-=======
-    cur.execute('select * from routine where id=:id',
-                {'id': routine.id})
-    record = cur.fetchone()
-
-    if record:  # update the record
-        cur.execute('update routine set name = ?, config = ?, savedAt = ? where id = ?',
-                    (routine.name, routine.yaml(), datetime.now(), routine.id))
->>>>>>> 6514fec4
-
-    con.commit()
-    con.close()
-
-
-<<<<<<< HEAD
-@maybe_create_routines_db
-@maybe_create_runs_db
-def remove_routine(name, remove_runs=False):
-    db_routine = os.path.join(BADGER_DB_ROOT, "routines.db")
-=======
+            "update routine set name = ?, config = ?, savedAt = ? where id = ?",
+            (routine.name, routine.yaml(), datetime.now(), routine.id),
+        )
+
+    con.commit()
+    con.close()
+
+
 @ensure_routines_db_exists
 @ensure_runs_db_exists
 def remove_routine(id: str, remove_runs=True):
-    db_routine = os.path.join(BADGER_DB_ROOT, 'routines.db')
->>>>>>> 6514fec4
+    db_routine = os.path.join(BADGER_DB_ROOT, "routines.db")
 
     con = sqlite3.connect(db_routine)
     cur = con.cursor()
@@ -250,26 +165,16 @@
         con.close()
 
 
-<<<<<<< HEAD
-@maybe_create_routines_db
-def load_routine(name: str):
-    db_routine = os.path.join(BADGER_DB_ROOT, "routines.db")
-    con = sqlite3.connect(db_routine)
-    cur = con.cursor()
-
-    cur.execute("select * from routine where name=:name", {"name": name})
-=======
 @ensure_routines_db_exists
 def load_routine(id: str):
-    db_routine = os.path.join(BADGER_DB_ROOT, 'routines.db')
+    db_routine = os.path.join(BADGER_DB_ROOT, "routines.db")
     con = sqlite3.connect(db_routine)
     cur = con.cursor()
 
     if isinstance(id, str) and id.strip():
-        cur.execute('select * from routine where id=:id', {'id': id})
+        cur.execute("select * from routine where id=:id", {"id": id})
     else:
         raise ValueError("Expected id to be a non-empty string.")
->>>>>>> 6514fec4
 
     records = cur.fetchall()
     con.close()
@@ -290,72 +195,60 @@
 
             return routine, records[0][3]
     elif len(records) == 0:
-        raise BadgerDBError(
-            f'Routine id {id} not found in the database!')
+        raise BadgerDBError(f"Routine id {id} not found in the database!")
     else:
-        raise BadgerDBError(
-<<<<<<< HEAD
-            f"Multiple routines with name {name} found in the database!"
-        )
-
-
-@maybe_create_routines_db
+        raise BadgerDBError(f"Multiple routines with id {id} found in the database!")
+
+
+@ensure_routines_db_exists
 def list_routine(keyword="", tags={}):
     db_routine = os.path.join(BADGER_DB_ROOT, "routines.db")
-    con = sqlite3.connect(db_routine)
-    cur = con.cursor()
-
-    cur.execute(
-        f'select name, config, savedAt from routine where name like "%{keyword}%" order by savedAt desc'
-    )
-=======
-            f'Multiple routines with id {id} found in the database!')
-
-
-@ensure_routines_db_exists
-def list_routine(keyword='', tags={}):
-    db_routine = os.path.join(BADGER_DB_ROOT, 'routines.db')
     con = sqlite3.connect(db_routine)
     cur = con.cursor()
 
     # check if id column is in database
     # if not, add it and update routine and run entries accordingly
-    cur.execute('pragma table_info(routine)')
+    cur.execute("pragma table_info(routine)")
     columns = [row[1] for row in cur.fetchall()]
-    if 'id' not in columns:
-        cur.execute('''
+    if "id" not in columns:
+        cur.execute("""
         create table new_table (
             id text primary key,
             name text,
             config,
             savedAt timestamp
         )
-        ''')
-        db_run = os.path.join(BADGER_DB_ROOT, 'runs.db')
+        """)
+        db_run = os.path.join(BADGER_DB_ROOT, "runs.db")
         con_run = sqlite3.connect(db_run)
         cur_run = con_run.cursor()
-        cur_run.execute('alter table run rename column routine to routine_id')
+        cur_run.execute("alter table run rename column routine to routine_id")
         con_run.commit()
         con_run.close()
-        cur.execute('select * from routine')
+        cur.execute("select * from routine")
         rows = cur.fetchall()
         for row in rows:
             id = str(uuid.uuid4())
-            cur.execute('insert into new_table (id, name, config, savedAt) values (?, ?, ?, ?)',
-                        (id, row[0], row[1], row[2]))
-            db_run = os.path.join(BADGER_DB_ROOT, 'runs.db')
+            cur.execute(
+                "insert into new_table (id, name, config, savedAt) values (?, ?, ?, ?)",
+                (id, row[0], row[1], row[2]),
+            )
+            db_run = os.path.join(BADGER_DB_ROOT, "runs.db")
             con_run = sqlite3.connect(db_run)
             cur_run = con_run.cursor()
             # now the column in run table is called 'routine_id' but they are still routine names
-            cur_run.execute('update run set routine_id = ? where routine_id = ?', (id, row[0]))
+            cur_run.execute(
+                "update run set routine_id = ? where routine_id = ?", (id, row[0])
+            )
             con_run.commit()
             con_run.close()
-        cur.execute('drop table routine')
-        cur.execute('alter table new_table rename to routine')
+        cur.execute("drop table routine")
+        cur.execute("alter table new_table rename to routine")
         con.commit()
 
-    cur.execute(f'select id, name, config, savedAt from routine where name like "%{keyword}%" order by savedAt desc')
->>>>>>> 6514fec4
+    cur.execute(
+        f'select id, name, config, savedAt from routine where name like "%{keyword}%" order by savedAt desc'
+    )
     records = cur.fetchall()
     if tags:
         records = filter_routines(records, tags)
@@ -376,15 +269,9 @@
     cur = con.cursor()
 
     # Insert or update a record
-<<<<<<< HEAD
-    routine_name = run["routine"].name
+    routine_id = run["routine"].id
     run_filename = run["filename"]
     timestamps = run["data"]["timestamp"]
-=======
-    routine_id = run['routine'].id
-    run_filename = run['filename']
-    timestamps = run['data']['timestamp']
->>>>>>> 6514fec4
     time_start = datetime.fromtimestamp(timestamps[0])
     time_finish = datetime.fromtimestamp(timestamps[-1])
 
@@ -399,15 +286,10 @@
         )
         rid = existing_row[0]
     else:
-<<<<<<< HEAD
         cur.execute(
             "insert into run values (?, ?, ?, ?, ?)",
-            (None, time_start, time_finish, routine_name, run_filename),
-        )
-=======
-        cur.execute('insert into run values (?, ?, ?, ?, ?)',
-                    (None, time_start, time_finish, routine_id, run_filename))
->>>>>>> 6514fec4
+            (None, time_start, time_finish, routine_id, run_filename),
+        )
         rid = cur.lastrowid
 
     con.commit()
@@ -416,26 +298,16 @@
     return rid
 
 
-<<<<<<< HEAD
-@maybe_create_runs_db
-def get_runs_by_routine(routine: str):
+@ensure_runs_db_exists
+def get_runs_by_routine(routine_id: str):
     db_run = os.path.join(BADGER_DB_ROOT, "runs.db")
-=======
-@ensure_runs_db_exists
-def get_runs_by_routine(routine_id: str):
-    db_run = os.path.join(BADGER_DB_ROOT, 'runs.db')
->>>>>>> 6514fec4
 
     con = sqlite3.connect(db_run)
     cur = con.cursor()
 
-<<<<<<< HEAD
     cur.execute(
-        f'select filename from run where routine = "{routine}" order by savedAt desc'
+        f'select filename from run where routine_id = "{routine_id}" order by savedAt desc'
     )
-=======
-    cur.execute(f'select filename from run where routine_id = "{routine_id}" order by savedAt desc')
->>>>>>> 6514fec4
     records = cur.fetchall()
     con.close()
 
@@ -461,15 +333,9 @@
     return filenames
 
 
-<<<<<<< HEAD
-@maybe_create_runs_db
-def remove_run_by_filename(name):
+@ensure_runs_db_exists
+def remove_run_by_filename(filename):
     db_run = os.path.join(BADGER_DB_ROOT, "runs.db")
-=======
-@ensure_runs_db_exists
-def remove_run_by_filename(filename):
-    db_run = os.path.join(BADGER_DB_ROOT, 'runs.db')
->>>>>>> 6514fec4
 
     con = sqlite3.connect(db_run)
     cur = con.cursor()
@@ -492,36 +358,15 @@
     con.commit()
     con.close()
 
-<<<<<<< HEAD
-
-@maybe_create_runs_db
-def get_routine_name_by_filename(filename):
-    db_run = os.path.join(BADGER_DB_ROOT, "runs.db")
-
-    con = sqlite3.connect(db_run)
-    cur = con.cursor()
-
-    cur.execute(f'select routine from run where filename = "{filename}"')
-    routine_name = cur.fetchone()[0]
-    con.close()
-
-    return routine_name
-
-=======
->>>>>>> 6514fec4
 
 def import_routines(filename):
     con = sqlite3.connect(filename)
     cur = con.cursor()
 
     # Deal with empty db file
-<<<<<<< HEAD
     cur.execute(
-        "create table if not exists routine (name not null primary key, config, savedAt timestamp)"
+        "create table if not exists routine (id text primary key, name text, config, savedAt timestamp)"
     )
-=======
-    cur.execute('create table if not exists routine (id text primary key, name text, config, savedAt timestamp)')
->>>>>>> 6514fec4
 
     db_routine = os.path.join(BADGER_DB_ROOT, "routines.db")
     con_db = sqlite3.connect(db_routine)
@@ -533,11 +378,7 @@
     failed_list = []
     for record in records:
         try:
-<<<<<<< HEAD
-            cur_db.execute("insert into routine values (?, ?, ?)", record)
-=======
-            cur_db.execute('insert into routine values (?, ?, ?, ?)', record)
->>>>>>> 6514fec4
+            cur_db.execute("insert into routine values (?, ?, ?, ?)", record)
         except:
             failed_list.append(record[0])
 
@@ -554,33 +395,20 @@
     con = sqlite3.connect(filename)
     cur = con.cursor()
 
-<<<<<<< HEAD
     cur.execute(
-        "create table if not exists routine (name not null primary key, config, savedAt timestamp)"
+        "create table if not exists routine (id text primary key, name text, config, savedAt timestamp)"
     )
-=======
-    cur.execute('create table if not exists routine (id text primary key, name text, config, savedAt timestamp)')
->>>>>>> 6514fec4
 
     db_routine = os.path.join(BADGER_DB_ROOT, "routines.db")
     con_db = sqlite3.connect(db_routine)
     cur_db = con_db.cursor()
 
-<<<<<<< HEAD
-    for name in routine_name_list:
-        cur_db.execute("select * from routine where name=:name", {"name": name})
+    for id in routine_id_list:
+        cur_db.execute("select * from routine where id=:id", {"id": id})
         records = cur_db.fetchall()
         record = records[0]  # should only have one hit
 
-        cur.execute("insert into routine values (?, ?, ?)", record)
-=======
-    for id in routine_id_list:
-        cur_db.execute('select * from routine where id=:id', {'id': id})
-        records = cur_db.fetchall()
-        record = records[0]  # should only have one hit
-
-        cur.execute('insert into routine values (?, ?, ?, ?)', record)
->>>>>>> 6514fec4
+        cur.execute("insert into routine values (?, ?, ?, ?)", record)
 
     con_db.close()
 
