--- conflicted
+++ resolved
@@ -160,23 +160,6 @@
             pass
 
         return json.dumps(dict_result)
-<<<<<<< HEAD
-
-    def __eq__(self, routine):
-        if not isinstance(routine, Routine):
-            return False
-        self_dict = json.loads(self.json())
-        self_dict.pop("data")
-        routine_dict = json.loads(routine.json())
-        routine_dict.pop("data")
-        return self_dict == routine_dict
-
-    def __hash__(self):
-        self_dict = json.loads(self.json())
-        self_dict.pop("data")
-        return hash(tuple(sorted(self_dict)))
-=======
->>>>>>> 6514fec4
 
 
 def calculate_variable_bounds(limit_options, vocs, env):
