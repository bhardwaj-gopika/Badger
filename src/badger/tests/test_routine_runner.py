import multiprocessing

import pytest
from PyQt5.QtCore import QEventLoop, Qt, QTimer
from PyQt5.QtTest import QSignalSpy
from PyQt5.QtWidgets import QApplication


class TestRoutineRunner:
    @pytest.fixture(scope="session")
    def init_multiprocessing(self):
        multiprocessing.set_start_method("fork", force=True)

    @pytest.fixture(scope="session")
    def init_multiprocessing_alt(self):
        # Use 'spawn' to start new processes instead of 'fork'
        multiprocessing.set_start_method("spawn", force=True)

    @pytest.fixture
    def process_manager(self):
        from badger.gui.default.components.create_process import CreateProcess
        from badger.gui.default.components.process_manager import ProcessManager

        process_manager = ProcessManager()
        process_builder = CreateProcess()
        process_builder.subprocess_prepared.connect(process_manager.add_to_queue)
        process_builder.create_subprocess()

        yield process_manager

        process_manager.close_proccesses()

    @pytest.fixture
    def instance(self, process_manager, init_multiprocessing):
        from badger.db import save_routine
        from badger.gui.default.components.routine_runner import (
            BadgerRoutineSubprocess,
        )
        from badger.tests.utils import create_routine, fix_db_path_issue

        fix_db_path_issue()

        routine = create_routine()
        save_routine(routine)
        instance = BadgerRoutineSubprocess(process_manager, routine)
        instance.pause_event = multiprocessing.Event()
        return instance

    def test_ctrl_routine(self, instance) -> None:
        # Test setting the event
        instance.ctrl_routine(True)
        assert not instance.pause_event.is_set()

        # Test clearing the event
        instance.ctrl_routine(False)
        assert instance.pause_event.is_set()

    def test_stop_routine(self, instance):
        instance.run()
        instance.stop_routine()
        assert instance.stop_event.is_set() == True

    def test_save_init_vars(self, instance):
        sig_env_ready_spy = QSignalSpy(instance.signals.env_ready)
        instance.save_init_vars()
        assert len(sig_env_ready_spy) == 1

    def test_after_evaluate(self, instance):
        sig_progress_spy = QSignalSpy(instance.signals.progress)
        instance.setup_timer()
        instance.after_evaluate(True)
        assert len(sig_progress_spy) == 1
        instance.timer.stop()

    def test_check_queue(self, instance):
        sig_finished_spy = QSignalSpy(instance.signals.finished)
        instance.run()
        instance.check_queue()
        instance.stop_routine()
        assert len(sig_finished_spy) == 1
        assert not instance.timer.isActive()

        # sig_progress_spy = QSignalSpy(instance.signals.progress)
        # instance.run()
        # nstance.check_queue()
        # instance.stop_routine()
        # assert len(sig_progress_spy) > 0

    def test_setup_timer(self, instance):
        instance.setup_timer()
        assert isinstance(instance.timer, QTimer)
        assert instance.timer.interval() == 100
        assert instance.timer.isActive()

        instance.timer.stop()

    def test_run(self, instance):
        instance.run()
        instance.ctrl_routine(True)
        assert instance.routine_process.is_alive()
        assert instance.wait_event.is_set()
        instance.stop_routine()

    def test_set_termination_condition(self, instance):
        instance.set_termination_condition(True)
        assert instance.termination_condition == True

    # TODO: check for signal emit message

    def test_turbo_with_routine_runner(self, qtbot, init_multiprocessing_alt):
        from badger.gui.default.windows.main_window import BadgerMainWindow
        from badger.gui.default.windows.message_dialog import (
            BadgerScrollableMessageBox,
        )
        from badger.tests.utils import fix_db_path_issue

        fix_db_path_issue()

        window = BadgerMainWindow()
        # qtbot.addWidget(window)

        loop = QEventLoop()
        QTimer.singleShot(1000, loop.quit)  # 1000 ms pause
        loop.exec_()

        # Create and save a routine
        qtbot.mouseClick(window.home_page.btn_new, Qt.MouseButton.LeftButton)
        assert window.home_page.tabs.currentIndex() == 1  # jump to the editor

        editor = window.home_page.routine_editor
<<<<<<< HEAD

        # Turn off relative to current
        editor.routine_page.env_box.relative_to_curr.setChecked(False)

        qtbot.keyClicks(editor.routine_page.generator_box.cb,
                        "expected_improvement")
=======
        qtbot.keyClicks(editor.routine_page.generator_box.cb, "expected_improvement")
>>>>>>> 5c28cf72
        params = editor.routine_page.generator_box.edit.toPlainText()
        # Turn on turbo controller
        params = params.replace("turbo_controller: null", "turbo_controller: optimize")
        editor.routine_page.generator_box.edit.setPlainText(params)
        qtbot.keyClicks(editor.routine_page.env_box.cb, "test")
        editor.routine_page.env_box.var_table.cellWidget(0, 0).setChecked(True)
        editor.routine_page.env_box.obj_table.cellWidget(0, 0).setChecked(True)
        qtbot.mouseClick(
            editor.routine_page.env_box.btn_add_curr, Qt.MouseButton.LeftButton
        )
        qtbot.mouseClick(editor.btn_save, Qt.MouseButton.LeftButton)

        # Run the routine
        monitor = window.home_page.run_monitor
        monitor.testing = True

        def handle_dialog():
            while monitor.tc_dialog is None:
                QApplication.processEvents()

            # Set max evaluation to 2, then run the optimization
            monitor.tc_dialog.sb_max_eval.setValue(2)
            qtbot.mouseClick(monitor.tc_dialog.btn_run, Qt.MouseButton.LeftButton)

        QTimer.singleShot(0, handle_dialog)

        # Bypass the possible Badger error dialog
        def patched_showEvent(original_showEvent):
            def inner(ins, event):
                original_showEvent(ins, event)  # Call the original showEvent
                QTimer.singleShot(100, ins.accept)  # Close the dialog after 100 ms

            return inner

        BadgerScrollableMessageBox.showEvent = patched_showEvent(
            BadgerScrollableMessageBox.showEvent
        )

        monitor.run_until_action.trigger()

        # Wait until the run is done
        while monitor.running:
            qtbot.wait(100)

        assert len(monitor.routine.data) == 2

        window.process_manager.close_proccesses()

    """
        def test_turbo_with_routine_runner_alt(self, qtbot, init_multiprocessing_alt):
            from badger.gui.default.windows.main_window import BadgerMainWindow
            from badger.tests.utils import fix_db_path_issue, create_routine_turbo

            fix_db_path_issue()
            window = BadgerMainWindow()

            loop = QEventLoop()
            QTimer.singleShot(1000, loop.quit)  # 1000 ms pause
            loop.exec_()

            home_page = window.home_page

            # test running routines w high level interface

            routine = create_routine_turbo()
            save_routine(routine)
            home_page.current_routine = routine
            home_page.run_monitor.testing = True
            home_page.run_monitor.termination_condition = {
                "tc_idx": 0,
                "max_eval": 2,
             }
            
            home_page.go_run(-1)
            home_page.run_monitor.start(True)

            while home_page.run_monitor.running:
                qtbot.wait(100)

            assert len(home_page.run_monitor.routine.data) == 2
        """<|MERGE_RESOLUTION|>--- conflicted
+++ resolved
@@ -128,16 +128,12 @@
         assert window.home_page.tabs.currentIndex() == 1  # jump to the editor
 
         editor = window.home_page.routine_editor
-<<<<<<< HEAD
 
         # Turn off relative to current
         editor.routine_page.env_box.relative_to_curr.setChecked(False)
 
         qtbot.keyClicks(editor.routine_page.generator_box.cb,
                         "expected_improvement")
-=======
-        qtbot.keyClicks(editor.routine_page.generator_box.cb, "expected_improvement")
->>>>>>> 5c28cf72
         params = editor.routine_page.generator_box.edit.toPlainText()
         # Turn on turbo controller
         params = params.replace("turbo_controller: null", "turbo_controller: optimize")
@@ -210,7 +206,7 @@
                 "tc_idx": 0,
                 "max_eval": 2,
              }
-            
+
             home_page.go_run(-1)
             home_page.run_monitor.start(True)
 
