import os


class TestDB:
    def test_save_routine(self):
        from badger.db import save_routine, remove_routine
        from badger.tests.utils import create_routine, fix_db_path_issue

        fix_db_path_issue()

        routine = create_routine()
        save_routine(routine)

        remove_routine(routine.id)

    def test_load_routine(self):
        from badger.db import save_routine, load_routine, remove_routine
        from badger.tests.utils import create_routine, fix_db_path_issue

        fix_db_path_issue()

        routine = create_routine()
        save_routine(routine)

        new_routine, _ = load_routine(routine.id)
        assert new_routine.generator == routine.generator
        assert new_routine.vocs == routine.vocs

<<<<<<< HEAD
        remove_routine(routine.id)
=======
        # Test if xopt and badger version are defined in the routine
        assert hasattr(new_routine, 'xopt_version')
        assert hasattr(new_routine, 'badger_version')

        remove_routine("test")
>>>>>>> 615fccab
<|MERGE_RESOLUTION|>--- conflicted
+++ resolved
@@ -26,12 +26,8 @@
         assert new_routine.generator == routine.generator
         assert new_routine.vocs == routine.vocs
 
-<<<<<<< HEAD
-        remove_routine(routine.id)
-=======
         # Test if xopt and badger version are defined in the routine
         assert hasattr(new_routine, 'xopt_version')
         assert hasattr(new_routine, 'badger_version')
 
-        remove_routine("test")
->>>>>>> 615fccab
+        remove_routine(routine.id)