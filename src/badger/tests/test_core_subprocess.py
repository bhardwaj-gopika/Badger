import multiprocessing
import os
import time

import pandas as pd
import pytest


class TestCore:
    """
    This class is to provide unit test coverage for the core.py file.
    """

    @pytest.fixture
    def process_manager(self):
        from badger.gui.default.components.create_process import CreateProcess
        from badger.gui.default.components.process_manager import ProcessManager

        process_manager = ProcessManager()
        process_builder = CreateProcess()
        process_builder.subprocess_prepared.connect(process_manager.add_to_queue)
        process_builder.create_subprocess()

        yield process_manager

        process_manager.close_proccesses()

    @pytest.fixture(scope="session")
    def init_multiprocessing(self):
        multiprocessing.set_start_method("fork", force=True)

    @pytest.fixture(autouse=True, scope="function")
    def test_core_setup(self, *args, **kwargs) -> None:
        super(TestCore, self).__init__(*args, **kwargs)
        self.count = 0
        self.candidates = None
        self.points_eval_list = []
        self.candidates_list = []
        self.states = None

        data = {"x0": [0.5], "x1": [0.5], "x2": [0.5], "x3": [0.5]}
        data_eval_target = {
            "x0": [0.5],
            "x1": [0.5],
            "x2": [0.5],
            "x3": [0.5],
            "f": [5.0],
        }

        self.points = pd.DataFrame(data)

        self.points_eval_target = pd.DataFrame(data_eval_target)

    def test_run_routine_subprocess(
        self, process_manager, init_multiprocessing
    ) -> None:
        """
        A unit test to ensure the core functionality
        of run_routine_xopt is functioning as intended.
        """
        from badger.db import save_routine
        from badger.tests.utils import create_routine, fix_db_path_issue

        fix_db_path_issue()
        self.count = 0
        self.num_of_points = 3

        self.routine = create_routine()
        time.sleep(1)
        self.routine.id = save_routine(self.routine)
        self.termination_condition = {
            "tc_idx": 0,
            "max_eval": 3,
        }
        process_with_args = process_manager.remove_from_queue()
        pause_event = process_with_args["pause_event"]
        data_queue = process_with_args["data_queue"]
        wait_event = process_with_args["wait_event"]
        stop_event = process_with_args["stop_event"]
        routine_process = process_with_args["process"]
        data_queue = process_with_args["data_queue"]
        evaluate_queue = process_with_args["evaluate_queue"]

        arg_dict = {
<<<<<<< HEAD
            "routine_id": self.routine.id,
=======
            "routine_name": self.routine.name,
            "variable_ranges": self.routine.vocs.variables,
            "initial_points": self.routine.initial_points,
>>>>>>> 2c301b3b
            "evaluate": True,
            "termination_condition": self.termination_condition,
            "start_time": time.time(),
        }

        data_queue.put(arg_dict)
        wait_event.set()
        pause_event.set()

        time.sleep(0.20)
        routine_process.terminate()
        time.sleep(1)

        while evaluate_queue[1].poll():
            self.results = evaluate_queue[1].recv()

        # assert len(self.candidates_list) == self.count - 1

        assert len(self.results) == self.num_of_points

        assert self.states is None

        """
        path = "./test.yaml"
        assert os.path.exists(path) is True
        os.remove("./test.yaml")
        """

    def test_convert_to_solution(self) -> None:
        pass

    def test_evaluate_points(self) -> None:
        """
        A unit test to ensure the core functionality of evaluate_points
        is functioning as intended.
        """
        from badger.tests.utils import create_routine

        routine = create_routine()

        assert routine.environment.get_variables(["x1", "x2"]) == {
            "x1": 0.5,
            "x2": 0.5,
        }
        evaluate_points_result = routine.evaluate_data(self.points)

        vocs_list = ["x0", "x1", "x2", "x3", "f"]
        assert (
            evaluate_points_result[vocs_list]
            .astype(float)
            .equals(self.points_eval_target.astype(float))
        )

    def test_run_turbo(self, process_manager, init_multiprocessing) -> None:
        """
        A unit test to ensure TuRBO can run in Badger.
        """
        return

        from badger.db import save_routine
        from badger.tests.utils import create_routine_turbo

        self.count = 0
        self.num_of_points = 3
        self.routine = create_routine_turbo()
        time.sleep(1)
        assert self.routine.generator.turbo_controller.best_value is None
        self.routine.id = save_routine(self.routine)
        self.termination_condition = {
            "tc_idx": 0,
            "max_eval": 3,
        }
        process_with_args = process_manager.remove_from_queue()
        pause_event = process_with_args["pause_event"]
        data_queue = process_with_args["data_queue"]
        wait_event = process_with_args["wait_event"]
        stop_event = process_with_args["stop_event"]
        routine_process = process_with_args["process"]
        data_queue = process_with_args["data_queue"]
        evaluate_queue = process_with_args["evaluate_queue"]

        arg_dict = {
            "routine_id": self.routine.id,
            "evaluate": True,
            "termination_condition": self.termination_condition,
            "start_time": time.time(),
        }

        data_queue.put(arg_dict)
        wait_event.set()
        pause_event.set()

        time.sleep(0.20)
        routine_process.terminate()
        time.sleep(1)

        while evaluate_queue[1].poll():
            self.results = evaluate_queue[1].recv()

        # assert len(self.candidates_list) == self.count - 1

        # assert len(self.results) == self.num_of_points

        assert self.states is None

        """
        path = "./test.yaml"
        assert os.path.exists(path) is True
        os.remove("./test.yaml")
        """<|MERGE_RESOLUTION|>--- conflicted
+++ resolved
@@ -82,13 +82,10 @@
         evaluate_queue = process_with_args["evaluate_queue"]
 
         arg_dict = {
-<<<<<<< HEAD
             "routine_id": self.routine.id,
-=======
             "routine_name": self.routine.name,
             "variable_ranges": self.routine.vocs.variables,
             "initial_points": self.routine.initial_points,
->>>>>>> 2c301b3b
             "evaluate": True,
             "termination_condition": self.termination_condition,
             "start_time": time.time(),
